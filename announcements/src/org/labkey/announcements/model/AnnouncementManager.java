--- conflicted
+++ resolved
@@ -1,1213 +1,1209 @@
-/*
- * Copyright (c) 2005-2018 Fred Hutchinson Cancer Research Center
- *
- * Licensed under the Apache License, Version 2.0 (the "License");
- * you may not use this file except in compliance with the License.
- * You may obtain a copy of the License at
- *
- *     http://www.apache.org/licenses/LICENSE-2.0
- *
- * Unless required by applicable law or agreed to in writing, software
- * distributed under the License is distributed on an "AS IS" BASIS,
- * WITHOUT WARRANTIES OR CONDITIONS OF ANY KIND, either express or implied.
- * See the License for the specific language governing permissions and
- * limitations under the License.
- */
-package org.labkey.announcements.model;
-
-import org.apache.commons.beanutils.BeanUtils;
-import org.apache.commons.lang3.StringUtils;
-import org.apache.log4j.Logger;
-import org.jetbrains.annotations.NotNull;
-import org.jetbrains.annotations.Nullable;
-import org.junit.Assert;
-import org.junit.Test;
-import org.labkey.announcements.AnnouncementsController;
-import org.labkey.announcements.AnnouncementsController.ModeratorReviewAction;
-import org.labkey.announcements.config.AnnouncementEmailConfig;
-import org.labkey.api.announcements.CommSchema;
-import org.labkey.api.announcements.DiscussionService;
-import org.labkey.api.announcements.DiscussionService.Settings;
-import org.labkey.api.announcements.EmailOption;
-import org.labkey.api.announcements.api.Announcement;
-import org.labkey.api.attachments.Attachment;
-import org.labkey.api.attachments.AttachmentFile;
-import org.labkey.api.attachments.AttachmentService;
-import org.labkey.api.data.CompareType;
-import org.labkey.api.data.Container;
-import org.labkey.api.data.ContainerManager;
-import org.labkey.api.data.CoreSchema;
-import org.labkey.api.data.DbSchema;
-import org.labkey.api.data.DbScope;
-import org.labkey.api.data.PropertyManager;
-import org.labkey.api.data.SQLFragment;
-import org.labkey.api.data.Selector;
-import org.labkey.api.data.SimpleFilter;
-import org.labkey.api.data.Sort;
-import org.labkey.api.data.SqlExecutor;
-import org.labkey.api.data.SqlSelector;
-import org.labkey.api.data.Table;
-import org.labkey.api.data.TableInfo;
-import org.labkey.api.data.TableSelector;
-import org.labkey.api.message.settings.MessageConfigService;
-import org.labkey.api.query.FieldKey;
-import org.labkey.api.search.SearchService;
-import org.labkey.api.security.SecurityManager;
-import org.labkey.api.security.User;
-import org.labkey.api.security.UserManager;
-import org.labkey.api.security.UserUrls;
-import org.labkey.api.security.permissions.AdminPermission;
-import org.labkey.api.security.permissions.ReadPermission;
-import org.labkey.api.settings.AppProps;
-import org.labkey.api.settings.LookAndFeelProperties;
-import org.labkey.api.util.ContainerUtil;
-import org.labkey.api.util.ExceptionUtil;
-import org.labkey.api.util.GUID;
-import org.labkey.api.util.JunitUtil;
-import org.labkey.api.util.MailHelper;
-import org.labkey.api.util.MailHelper.BulkEmailer;
-import org.labkey.api.util.MailHelper.MultipartMessage;
-import org.labkey.api.util.PageFlowUtil;
-import org.labkey.api.util.Pair;
-import org.labkey.api.util.Path;
-import org.labkey.api.util.TestContext;
-import org.labkey.api.util.UnexpectedException;
-import org.labkey.api.util.emailTemplate.EmailTemplate;
-import org.labkey.api.util.emailTemplate.EmailTemplateService;
-import org.labkey.api.util.emailTemplate.UserOriginatedEmailTemplate;
-import org.labkey.api.view.ActionURL;
-import org.labkey.api.view.NavTree;
-import org.labkey.api.view.NotFoundException;
-import org.labkey.api.view.ViewContext;
-import org.labkey.api.webdav.SimpleDocumentResource;
-import org.labkey.api.webdav.WebdavResource;
-import org.labkey.api.wiki.WikiRendererType;
-import org.labkey.api.wiki.WikiService;
-
-import java.io.IOException;
-import java.io.InputStream;
-import java.lang.reflect.InvocationTargetException;
-import java.sql.Timestamp;
-import java.util.ArrayList;
-import java.util.Collection;
-import java.util.Collections;
-import java.util.Date;
-import java.util.HashMap;
-import java.util.HashSet;
-import java.util.List;
-import java.util.Map;
-import java.util.Set;
-import java.util.stream.Collectors;
-
-/**
- * User: mbellew
- * Date: Mar 11, 2005
- * Time: 10:08:26 AM
- */
-public class AnnouncementManager
-{
-    public static final SearchService.SearchCategory searchCategory = new SearchService.SearchCategory("message", "Messages");
-
-    private static final CommSchema _comm = CommSchema.getInstance();
-    private static final CoreSchema _core = CoreSchema.getInstance();
-
-    public static EmailOption EMAIL_DEFAULT_OPTION = EmailOption.MESSAGES_MINE;
-
-    private AnnouncementManager()
-    {
-    }
-
-    // Get first rowlimit threads in this container, filtered using filter
-    public static Pair<Collection<AnnouncementModel>, Boolean> getAnnouncements(Container c, SimpleFilter filter, Sort sort, int rowLimit)
-    {
-        filter.addCondition(FieldKey.fromParts("Container"), c);
-        ArrayList<AnnouncementModel> recent = new TableSelector(_comm.getTableInfoThreads(), filter, sort).setMaxRows(rowLimit + 1).getArrayList(AnnouncementModel.class);
-
-        Boolean limited = (recent.size() > rowLimit);
-
-        if (limited)
-            recent.remove(rowLimit); // Remove the last element to get back to size == rowLimit
-
-        return new Pair<>(recent, limited);
-    }
-
-
-    // Get all threads in this container, filtered using filter
-    public static @NotNull List<AnnouncementModel> getAnnouncements(Container c, SimpleFilter filter, Sort sort)
-    {
-        filter.addCondition(FieldKey.fromParts("Container"), c);
-
-        return new TableSelector(_comm.getTableInfoThreads(), filter, sort).getArrayList(AnnouncementModel.class);
-    }
-
-    // Return a collection of announcementModels from a set of containers sorted by date created (newest first).
-    public static @NotNull Collection<AnnouncementModel> getAnnouncements(Container... containers)
-    {
-        List<String> ids = new ArrayList<>();
-
-        for (Container container : containers)
-            ids.add(container.getId());
-
-        SimpleFilter filter = new SimpleFilter(FieldKey.fromParts("Container"), ids, CompareType.IN);
-        filter.addAllClauses(AnnouncementManager.IS_APPROVED_FILTER);
-        Sort sort = new Sort("-Created");
-
-        return new TableSelector(_comm.getTableInfoAnnouncements(), filter, sort).getCollection(AnnouncementModel.class);
-    }
-
-    public static Collection<AnnouncementModel> getResponses(AnnouncementModel parent)
-    {
-//        assert null == parent.getParent();  // TODO: Either assert or short circuit with empty collection
-
-        SimpleFilter filter = new SimpleFilter(FieldKey.fromParts("container"), parent.getContainerId());
-        filter.addCondition(FieldKey.fromParts("parent"), parent.getEntityId());
-        filter.addAllClauses(AnnouncementManager.IS_APPROVED_FILTER);
-
-        Sort sort = new Sort("Created");
-
-        return new TableSelector(_comm.getTableInfoAnnouncements(), filter, sort).getCollection(AnnouncementModel.class);
-    }
-
-
-    public static @Nullable AnnouncementModel getAnnouncement(@Nullable Container c, String entityId)
-    {
-        try
-        {
-            SimpleFilter filter = new SimpleFilter(FieldKey.fromParts("EntityId"), new GUID(entityId));
-            if (c != null)
-            {
-                filter.addCondition(FieldKey.fromParts("Container"), c);
-            }
-            return new TableSelector(_comm.getTableInfoAnnouncements(), filter, null).getObject(AnnouncementModel.class);
-        }
-        catch (IllegalArgumentException e)
-        {
-            // Bad GUID, no match!
-            return null;
-        }
-    }
-
-    private static MessageConfigService.ConfigTypeProvider _configProvider;
-    public static MessageConfigService.ConfigTypeProvider getAnnouncementConfigProvider()
-    {
-        if (_configProvider == null)
-        {
-            _configProvider = MessageConfigService.get().getConfigType(AnnouncementEmailConfig.TYPE);
-            assert(_configProvider != null);
-        }
-        return _configProvider;
-    }
-
-    public static void saveEmailPreference(User user, Container c, int emailPreference, String srcIdentifier)
-    {
-        saveEmailPreference(user, c, user, emailPreference, srcIdentifier);
-    }
-
-    public static synchronized void saveEmailPreference(User currentUser, Container c, User projectUser, int emailPreference, String srcIdentifier)
-    {
-        getAnnouncementConfigProvider().savePreference(currentUser, c, projectUser, emailPreference, srcIdentifier);
-    }
-
-
-    public static AnnouncementModel getAnnouncement(@Nullable Container c, int rowId)
-    {
-        SimpleFilter filter = new SimpleFilter(FieldKey.fromParts("RowId"), rowId);
-        if (c != null)
-        {
-            filter.addCondition(FieldKey.fromParts("Container"), c);
-        }
-        Selector selector = new TableSelector(_comm.getTableInfoAnnouncements(), filter, null);
-        return selector.getObject(AnnouncementModel.class);
-    }
-
-
-    public static AnnouncementModel getLatestPost(Container c, AnnouncementModel parent)
-    {
-        SQLFragment sql = new SQLFragment( "SELECT LatestId FROM ");
-        sql.append(_comm.getTableInfoThreads(), "t");
-        sql.append(" WHERE RowId = ?");
-        sql.add(parent.getRowId());
-        Integer postId = new SqlSelector(_comm.getSchema(), sql).getObject(Integer.class);
-
-        if (null == postId)
-            throw new NotFoundException("Can't find most recent post");
-
-        return getAnnouncement(c, postId);
-    }
-
-
-    public static AnnouncementModel insertAnnouncement(Container c, User user, AnnouncementModel insert, List<AttachmentFile> files) throws IOException
-    {
-        return insertAnnouncement(c, user, insert, files, true);
-    }
-
-    public static AnnouncementModel insertAnnouncement(Container c, User user, AnnouncementModel insert, List<AttachmentFile> files, boolean sendEmailNotifications) throws IOException
-    {
-        // If no srcIdentifier is set and this is a parent message, set its source to the container
-        if (insert.getDiscussionSrcIdentifier() == null && insert.getParent() == null)
-        {
-            insert.setDiscussionSrcIdentifier(c.getEntityId().toString());
-        }
-        insert.beforeInsert(user, c.getId());
-        AnnouncementModel ann = Table.insert(user, _comm.getTableInfoAnnouncements(), insert);
-
-        try
-        {
-            List<Integer> userIds = ann.getMemberListIds();
-
-            // Attach member list to current message/response. This gives us a history of changes and is needed to handle moderator reviews.
-            saveMemberList(user, userIds, ann.getRowId());
-        }
-        catch (Exception e)
-        {
-            ExceptionUtil.logExceptionToMothership(null, e);
-        }
-
-        try
-        {
-            AttachmentService.get().addAttachments(ann.getAttachmentParent(), files, user);
-        }
-        finally
-        {
-            // If addAttachment() throws, still call approve() or notifyModerators, as appropriate. #30178
-
-            ModeratorReview mr = ModeratorReview.get(getMessageBoardSettings(c).getModeratorReview());
-
-            if (mr.isApproved(c, user))
-                approve(c, user, sendEmailNotifications, ann, ann.getCreated());
-            else
-                notifyModerators(c, user, ann);
-        }
-
-        return ann;
-    }
-
-    public static void approve(Container c, User user, boolean sendEmailNotifications, AnnouncementModel ann, Date date)
-    {
-        // This checks for multiple moderator race condition, #34266
-        if (updateApproved(c, ann, date))
-        {
-            // Send email if there's body text or an attachment.
-            if (sendEmailNotifications && (null != ann.getBody() || !ann.getAttachments().isEmpty()))
-            {
-                String rendererTypeName = ann.getRendererType();
-                WikiRendererType currentRendererType = (null == rendererTypeName ? null : WikiRendererType.valueOf(rendererTypeName));
-                if (null == currentRendererType)
-                {
-                    WikiService wikiService = WikiService.get();
-                    if (null != wikiService)
-                        currentRendererType = wikiService.getDefaultMessageRendererType();
-                }
-                sendNotificationEmails(ann, currentRendererType, c, user);
-            }
-
-            indexThread(ann);
-        }
-    }
-
-    private static void notifyModerators(Container c, User user, AnnouncementModel ann)
-    {
-        String name = AnnouncementManager.getMessageBoardSettings(c).getConversationName();
-        BulkEmailer emailer = new BulkEmailer(user);
-        List<String> toList = SecurityManager.getUsersWithPermissions(c, Collections.singleton(AdminPermission.class)).stream()
-            .map(User::getEmail)
-            .collect(Collectors.toList());
-
-        if (toList.isEmpty())
-        {
-            Logger.getLogger(AnnouncementManager.class).warn("New " + name.toLowerCase() + " requires moderator review, but no moderators are authorized in this folder: " + c.getPath());
-        }
-        else
-        {
-            MultipartMessage msg = MailHelper.createMultipartMessage();
-
-            try
-            {
-                msg.setFrom(LookAndFeelProperties.getInstance(c).getSystemEmailAddress());
-                msg.setSubject("New " + name.toLowerCase() + " in " + c.getPath() + " (" + c.getTitle() + ") requires moderator review");
-
-                StringBuilder content = new StringBuilder();
-                content.append("Please visit the Moderator Review page at ").append(new ActionURL(ModeratorReviewAction.class, c).getURIString());
-                content.append("\n\nSubject: ").append(ann.getTitle());
-                content.append("\nUser: ").append(user.getDisplayName(user)).append(" (").append(user.getEmail()).append(")");
-                content.append("\n").append(name).append(": ").append(AnnouncementsController.getThreadURL(c, ann.getEntityId(), ann.getRowId()).getURIString());
-
-                msg.setTextContent(content.toString());
-                emailer.addMessage(toList, msg);
-                emailer.start();
-            }
-            catch (Exception e)
-            {
-                ExceptionUtil.logExceptionToMothership(null, e);
-            }
-        }
-    }
-
-    // Magic date value used to mark an announcement that a moderator has reviewed and marked as spam
-    private static final Date SPAM_MAGIC_DATE = new Date(0);
-
-    // Standard filters for retrieving specific classes of messages (approved, spam, needs review)
-    public static final SimpleFilter IS_APPROVED_FILTER = new SimpleFilter(FieldKey.fromParts("Approved"), AnnouncementManager.SPAM_MAGIC_DATE, CompareType.GT);
-    public static final SimpleFilter IS_SPAM_FILTER = new SimpleFilter(FieldKey.fromParts("Approved"), AnnouncementManager.SPAM_MAGIC_DATE, CompareType.EQUAL);
-    public static final SimpleFilter REQUIRES_REVIEW_FILTER = new SimpleFilter(FieldKey.fromParts("Approved"), null, CompareType.ISBLANK);
-
-    public static void markAsSpam(Container c, AnnouncementModel ann)
-    {
-        updateApproved(c, ann, SPAM_MAGIC_DATE);
-    }
-
-    public static boolean isSpam(AnnouncementModel ann)
-    {
-        return SPAM_MAGIC_DATE.equals(ann.getApproved());
-    }
-
-    // Execute direct SQL (not Table.update())... I don't think we want to change Modified or ModifiedBy. Could consider adding column for Moderator, though.
-    // Returns true if an update was made, false if not (e.g., message was already reviewed).
-    private static boolean updateApproved(Container c, AnnouncementModel ann, Date date)
-    {
-        TableInfo ti = CommSchema.getInstance().getTableInfoAnnouncements();
-        return new SqlExecutor(ti.getSchema()).execute("UPDATE " + ti.getSelectName() + " SET Approved = ? WHERE Container = ? AND RowId = ? AND Approved IS NULL", date, c, ann.getRowId()) > 0;
-    }
-
-    // Render and send all the email notifications on a background thread, #13143
-    private static void sendNotificationEmails(final AnnouncementModel a, final WikiRendererType currentRendererType, final Container c, final User user)
-    {
-        Thread renderAndEmailThread = new Thread(() -> {
-            Settings settings = DiscussionService.get().getSettings(c);
-
-            boolean isResponse = null != a.getParent();
-            AnnouncementModel parent = a;
-            if (isResponse)
-                parent = AnnouncementManager.getAnnouncement(c, a.getParent());
-
-            //  See bug #6585 -- thread might have been deleted already
-            if (null == parent)
-                return;
-
-            // Send a notification email to everyone on the member list.
-            IndividualEmailPrefsSelector sel = new IndividualEmailPrefsSelector(c);
-            Set<User> recipients = sel.getNotificationUsers(a);
-
-            if (!recipients.isEmpty())
-            {
-                BulkEmailer emailer = new BulkEmailer(user);
-
-                String messageId = "<" + a.getEntityId() + "@" + AppProps.getInstance().getDefaultDomain() + ">";
-                String references = messageId + " <" + parent.getEntityId() + "@" + AppProps.getInstance().getDefaultDomain() + ">";
-
-                List<Integer> memberList = a.getMemberListIds();
-
-                for (User recipient : recipients)
-                {
-                    // Make sure the user hasn't lost their permission to read in this container since they were
-                    // subscribed
-                    if (c.hasPermission(recipient, ReadPermission.class))
-                    {
-                        Permissions perm = AnnouncementsController.getPermissions(c, recipient, settings);
-                        ActionURL changePreferenceURL;
-                        EmailNotificationBean.Reason reason;
-
-                        if (memberList.contains(recipient.getUserId()))
-                        {
-                            reason = EmailNotificationBean.Reason.memberList;
-                            changePreferenceURL = new ActionURL(AnnouncementsController.RemoveFromMemberListAction.class, c);
-                            changePreferenceURL.addParameter("userId", String.valueOf(recipient.getUserId()));
-                            changePreferenceURL.addParameter("messageId", String.valueOf(a.getRowId())); // Most recent member list is always attached to the most recent response
-                        }
-                        else
-                        {
-                            reason = EmailNotificationBean.Reason.signedUp;
-                            changePreferenceURL = AnnouncementsController.getEmailPreferencesURL(c, AnnouncementsController.getBeginURL(c), a.lookupSrcIdentifer());
-                        }
-
-                        try
-                        {
-                            MultipartMessage m = getMessage(c, recipient, settings, perm, parent, a, isResponse, changePreferenceURL, currentRendererType, reason, user);
-                            m.setHeader("References", references);
-                            m.setHeader("Message-ID", messageId);
-
-                            emailer.addMessage(recipient.getEmail(), m);
-                        }
-                        catch (Exception e)
-                        {
-                            ExceptionUtil.logExceptionToMothership(null, e);
-                        }
-                    }
-                }
-
-                emailer.run();  // We're already in a background thread... no need to start another one
-            }
-        });
-
-        renderAndEmailThread.start();
-    }
-
-    private static MultipartMessage getMessage(Container c, User recipient, Settings settings, @NotNull Permissions perm, AnnouncementModel parent, AnnouncementModel a, boolean isResponse, ActionURL removeURL, WikiRendererType currentRendererType, EmailNotificationBean.Reason reason, User sender) throws Exception
-    {
-        ActionURL threadURL = AnnouncementsController.getThreadURL(c, parent.getEntityId(), a.getRowId());
-
-        try (ViewContext.StackResetter ignore = ViewContext.pushMockViewContext(recipient, c, threadURL))
-        {
-            EmailNotificationBean notificationBean = new EmailNotificationBean(c, recipient, settings, perm, parent, a, isResponse, removeURL, currentRendererType, reason);
-
-            NotificationEmailTemplate template = EmailTemplateService.get().getEmailTemplate(NotificationEmailTemplate.class, c);
-            template.init(notificationBean, sender);
-            MultipartMessage message = MailHelper.createMultipartMessage();
-            template.renderAllToMessage(message, c);
-            message.addHeader("List-Unsubscribe", template.emailPreferencesURL);
-
-            return message;
-        }
-    }
-
-    private static synchronized void saveMemberList(User user, List<Integer> userIds, int messageId)
-    {
-        // TODO: Should delete/insert only on diff
-        if (null != userIds)
-        {
-            Table.delete(_comm.getTableInfoMemberList(), new SimpleFilter(FieldKey.fromParts("MessageId"), messageId));
-
-            for (Integer userId : userIds)
-                Table.insert(user, _comm.getTableInfoMemberList(), PageFlowUtil.map("MessageId", messageId, "UserId", userId));
-        }
-    }
-
-
-    // Most recent member list is attached to the most recent approved post
-    static List<Integer> getMemberList(AnnouncementModel ann)
-    {
-        SQLFragment sql = new SQLFragment("SELECT UserId FROM " + _comm.getTableInfoMemberList() + " WHERE MessageId = ?", ann.getRowId());
-
-        return new SqlSelector(_comm.getSchema(), sql).getArrayList(Integer.class);
-    }
-
-
-    public static AnnouncementModel updateAnnouncement(User user, AnnouncementModel update, List<AttachmentFile> files) throws IOException
-    {
-        update.beforeUpdate(user);
-        AnnouncementModel result = Table.update(user, _comm.getTableInfoAnnouncements(), update, update.getRowId());
-
-        // Member list is attached to each post/response
-        saveMemberList(user, result.getMemberListIds(), result.getRowId());
-
-        try
-        {
-            AttachmentService.get().addAttachments(update.getAttachmentParent(), files, user);
-        }
-        finally
-        {
-            indexThread(update);
-        }
-
-        return result;
-    }
-
-
-    private static void deleteAnnouncement(AnnouncementModel ann)
-    {
-        Table.delete(_comm.getTableInfoAnnouncements(), ann.getRowId());
-        // Delete the member list associated with this announcement
-        Table.delete(_comm.getTableInfoMemberList(), new SimpleFilter(FieldKey.fromParts("MessageId"), ann.getRowId()));
-        AttachmentService.get().deleteAttachments(ann.getAttachmentParent());
-    }
-
-
-    public static void deleteAnnouncement(Container c, int rowId)
-    {
-        DbSchema schema = _comm.getSchema();
-
-        AnnouncementModel ann;
-
-        try (DbScope.Transaction transaction = schema.getScope().ensureTransaction())
-        {
-            ann = getAnnouncement(c, rowId);
-            if (ann != null)
-            {
-                deleteAnnouncement(ann);
-
-                ann.getResponses().forEach(AnnouncementManager::deleteAnnouncement);
-            }
-
-            transaction.commit();
-        }
-
-        if (ann != null)
-        {
-            unindexThread(ann);
-        }
-    }
-
-
-    public static void deleteUserFromAllMemberLists(User user)
-    {
-        Table.delete(_comm.getTableInfoMemberList(), new SimpleFilter(FieldKey.fromParts("UserId"), user.getUserId()));
-    }
-
-    // Deletes user from a single announcement (we should be passing in the most recent response). If the most recent response is then
-    // deleted, the user will be back on the member list.
-    public static void deleteUserFromMemberList(User user, int messageId)
-    {
-        Table.delete(_comm.getTableInfoMemberList(), new SimpleFilter(FieldKey.fromParts("UserId"), user.getUserId()).addCondition(FieldKey.fromParts("MessageId"), messageId));
-    }
-
-    public static int getUserEmailOption(Container c, User user, String srcIdentifier)
-    {
-        MessageConfigService.UserPreference emailPref = getAnnouncementConfigProvider().getPreference(c, user, srcIdentifier);
-
-        //user has not yet defined email preference; return project default
-        if (emailPref == null)
-            return EmailOption.NOT_SET.getValue();
-        else
-            return emailPref.getEmailOptionId();
-    }
-
-    public static long getMessageCount(Container c)
-    {
-        return new TableSelector( _comm.getTableInfoAnnouncements(), SimpleFilter.createContainerFilter(c), null).getRowCount();
-    }
-
-    public static MessageConfigService.NotificationOption[] getEmailOptions()
-    {
-        return getAnnouncementConfigProvider().getOptions();
-    }
-
-    public static void saveDefaultEmailOption(Container c, int emailOption)
-    {
-        PropertyManager.PropertyMap props = PropertyManager.getWritableProperties(c, "defaultEmailSettings", true);
-        props.put("defaultEmailOption", Integer.toString(emailOption));
-        props.save();
-    }
-
-    public static int getDefaultEmailOption(Container c)
-    {
-        Map<String, String> props = PropertyManager.getProperties(c, "defaultEmailSettings");
-
-        if (props.isEmpty())
-        {
-            return EMAIL_DEFAULT_OPTION.getValue();
-        }
-        else
-        {
-            String option = props.get("defaultEmailOption");
-
-            if (option != null)
-                return validate(Integer.parseInt(option));
-            else
-                throw new IllegalStateException("Invalid stored property value.");
-        }
-    }
-
-    private static int validate(int option)
-    {
-        if (EmailOption.isValid(option))
-            return option;
-        else
-            return EmailOption.MESSAGES_NONE.getValue();
-    }
-
-    private static final String MESSAGE_BOARD_SETTINGS = "messageBoardSettings";
-
-    public static void saveMessageBoardSettings(Container c, Settings settings)
-    {
-        PropertyManager.PropertyMap props = PropertyManager.getWritableProperties(c, MESSAGE_BOARD_SETTINGS, true);
-        props.clear();  // Get rid of old props (e.g., userList, see #13882)
-        props.put("boardName", settings.getBoardName());
-        props.put("conversationName", settings.getConversationName());
-        props.put("secure", String.valueOf(settings.isSecure()));
-        props.put("status", String.valueOf(settings.hasStatus()));
-        props.put("expires", String.valueOf(settings.hasExpires()));
-        props.put("assignedTo", String.valueOf(settings.hasAssignedTo()));
-        props.put("formatPicker", String.valueOf(settings.hasFormatPicker()));
-        props.put("memberList", String.valueOf(settings.hasMemberList()));
-        props.put("sortOrderIndex", String.valueOf(settings.getSortOrderIndex()));
-        props.put("defaultAssignedTo", null == settings.getDefaultAssignedTo() ? null : settings.getDefaultAssignedTo().toString());
-        props.put("titleEditable", String.valueOf(settings.isTitleEditable()));
-        props.put("includeGroups", String.valueOf(settings.includeGroups()));
-        props.put("moderatorReview", settings.getModeratorReview());
-        props.save();
-    }
-
-    public static Settings getMessageBoardSettings(Container c)
-    {
-        Map<String, String> props = PropertyManager.getProperties(c, MESSAGE_BOARD_SETTINGS);
-        Settings settings = new Settings();
-        settings.setDefaults();
-        try
-        {
-            BeanUtils.populate(settings, props);
-        }
-        catch (IllegalAccessException | InvocationTargetException e)
-        {
-            throw new RuntimeException(e);
-        }
-        return settings;
-    }
-
-
-    public static void purgeContainer(Container c)
-    {
-        // Attachments are handled by AttachmentServiceImpl
-        ContainerUtil.purgeTable(_comm.getTableInfoEmailPrefs(), c, null);
-        ContainerUtil.purgeTable(_comm.getTableInfoAnnouncements(), c, null);
-    }
-
-    public static void indexMessages(SearchService.IndexTask task, @NotNull Container c, Date modifiedSince)
-    {
-        indexMessages(task, c.getId(), modifiedSince, null);
-    }
-
-
-    // TODO: Fix inconsistency -- cid is @NotNull and we check c != null, yet some code below allows for c == null
-    public static void indexMessages(final SearchService.IndexTask task, final @NotNull String containerId, Date modifiedSince, @Nullable String threadId)
-    {
-        assert null != containerId;
-        if (null == containerId || (null != modifiedSince && null != threadId))
-            throw new IllegalArgumentException();
-        // make sure container still exists
-        Container c = ContainerManager.getForId(containerId);
-        if (null == c || isSecure(c))
-            return;
-
-        SQLFragment sql = new SQLFragment("SELECT EntityId FROM " + _comm.getTableInfoThreads());
-        sql.append(" WHERE Container = ?");
-        sql.add(containerId);
-        String and = " AND ";
-
-        if (null != threadId)
-        {
-            sql.append(and).append(" EntityId = ?");
-            sql.add(threadId);
-        }
-        else
-        {
-            SQLFragment modified = new SearchService.LastIndexedClause(_comm.getTableInfoThreads(), modifiedSince, null).toSQLFragment(null, null);
-            if (!modified.isEmpty())
-                sql.append(and).append(modified);
-        }
-
-        // Push a ViewContext onto the stack before translating the bodies; announcements may need this to render embedded webparts.
-        try (ViewContext.StackResetter ignored = ViewContext.pushMockViewContext(User.getSearchUser(), c, new ActionURL()))
-        {
-            new SqlSelector(_comm.getSchema(), sql).forEach(rs ->
-            {
-                String entityId = rs.getString(1);
-                AnnouncementModel ann = AnnouncementManager.getAnnouncement(c, entityId);
-
-                if (null != ann)
-                {
-                    String docid = "thread:" + entityId;
-                    ActionURL url = new ActionURL(AnnouncementsController.ThreadAction.class, null);
-                    url.setExtraPath(containerId);
-                    url.addParameter("entityId", entityId);
-
-                    Map<String, Object> props = new HashMap<>();
-                    props.put(SearchService.PROPERTY.categories.toString(), searchCategory.toString());
-                    props.put(SearchService.PROPERTY.title.toString(), ann.getTitle());  // Title is fine for both indexing and displaying
-
-                    StringBuilder html = new StringBuilder(ann.translateBody());
-
-                    for (AnnouncementModel response : ann.getResponses())
-                        html.append(" ").append(response.translateBody());
-
-                    SimpleDocumentResource sdr = new SimpleDocumentResource(
-                            new Path(docid),
-                            docid,
-                            containerId,
-                            "text/html",
-                            html.toString(),
-                            url,
-                            UserManager.getUser(ann.getCreatedBy()), ann.getCreated(),
-                            UserManager.getUser(ann.getModifiedBy()), ann.getModified(),
-                            props)
-                    {
-                        @Override
-                        public void setLastIndexed(long ms, long modified)
-                        {
-                            AnnouncementManager.setLastIndexed(entityId, ms);
-                        }
-                    };
-
-                    task.addResource(sdr, SearchService.PRIORITY.item);
-                }
-            });
-        }
-
-        // Get the attachments... unfortunately, they're attached to individual announcementModels, not to the thread,
-        // so we need a different query.
-        // find all messages that have attachments
-        sql = new SQLFragment("SELECT a.EntityId, MIN(CAST(a.Parent AS VARCHAR(36))) as parent, MIN(a.Title) AS title FROM " + _comm.getTableInfoAnnouncements() + " a INNER JOIN core.Documents d ON a.entityid = d.parent");
-        sql.append("\nWHERE a.container = ?");
-        sql.add(containerId);
-        and = " AND ";
-        if (null != threadId)
-        {
-            sql.append(and).append("(a.entityId = ? OR a.parent = ?)");
-            sql.add(threadId);
-            sql.add(threadId);
-        }
-        else
-        {
-            SQLFragment modified = new SearchService.LastIndexedClause(CoreSchema.getInstance().getTableInfoDocuments(), modifiedSince, "d").toSQLFragment(null, null);
-            if (!modified.isEmpty())
-                sql.append(and).append(modified);
-        }
-        sql.append("\nGROUP BY a.EntityId");
-
-        final Collection<String> annIds = new HashSet<>();
-        final Map<String, AnnouncementModel> map = new HashMap<>();
-
-        new SqlSelector(_comm.getSchema(), sql).forEach(rs ->
-        {
-            String entityId = rs.getString(1);
-            String parent = rs.getString(2);
-            String title = rs.getString(3);
-
-            annIds.add(entityId);
-            AnnouncementModel ann = new AnnouncementModel();
-            ann.setEntityId(entityId);
-            ann.setParent(parent);
-            ann.setContainer(containerId);
-            ann.setTitle(title);
-            map.put(entityId, ann);
-        });
-
-        if (!annIds.isEmpty())
-        {
-            List<Pair<String, String>> list = AttachmentService.get().listAttachmentsForIndexing(annIds, modifiedSince);
-            ActionURL urlThread = new ActionURL(AnnouncementsController.ThreadAction.class, null);
-            urlThread.setExtraPath(containerId);
-
-            for (Pair<String, String> pair : list)
-            {
-                String entityId = pair.first;
-                String documentName = pair.second;
-                AnnouncementModel ann = map.get(entityId);
-                ActionURL attachmentUrl = AnnouncementsController.getDownloadURL(ann, documentName);
-                attachmentUrl.setExtraPath(ann.getContainerId());
-
-                String e = StringUtils.isEmpty(ann.getParent()) ? ann.getEntityId() : ann.getParent();
-                NavTree t = new NavTree("message", urlThread.clone().addParameter("entityId", e));
-                String nav = NavTree.toJS(Collections.singleton(t), null, false, true).toString();
-
-                String displayTitle = "\"" + documentName + "\" attached to message \"" + ann.getTitle() + "\"";
-                WebdavResource attachmentRes = AttachmentService.get().getDocumentResource(
-                        new Path(entityId, documentName),
-                        attachmentUrl, displayTitle,
-                        ann.getAttachmentParent(),
-                        documentName, searchCategory);
-                attachmentRes.getMutableProperties().put(SearchService.PROPERTY.navtrail.toString(), nav);
-                task.addResource(attachmentRes, SearchService.PRIORITY.item);
-            }
-        }
-    }
-
-
-    private static boolean isSecure(@NotNull Container c)
-    {
-        return AnnouncementManager.getMessageBoardSettings(c).isSecure();
-    }
-
-
-    public static void setLastIndexed(String entityId, long ms)
-    {
-        new SqlExecutor(_comm.getSchema()).execute(
-                "UPDATE comm.Announcements SET LastIndexed=? WHERE EntityId=?",
-                new Timestamp(ms), entityId);
-    }
-
-
-    private static void unindexThread(@NotNull AnnouncementModel ann)
-    {
-        String docid = "thread:" + ann.getEntityId();
-        SearchService ss = SearchService.get();
-        if (null != ss)
-        {
-            ss.deleteResource(docid);
-        }
-        // Note: Attachments are unindexed by attachment service
-    }
-
-
-    static void indexThread(AnnouncementModel ann)
-    {
-        String parent = null == ann.getParent() ? ann.getEntityId() : ann.getParent();
-        String container = ann.getContainerId();
-        SearchService svc = SearchService.get();
-        if (svc != null)
-        {
-            SearchService.IndexTask task = svc.defaultTask();
-            // indexMessages is overkill, but I don't want to duplicate the code
-            indexMessages(task, container, null, parent);
-        }
-    }
-
-    public static String getUserDetailsLink(Container container, User currentUser, int formattedUserId, boolean includeGroups, boolean forEmail)
-    {
-        String result;
-
-        // Email link shows display name and not html link
-        if (forEmail)
-        {
-<<<<<<< HEAD
-            result = UserManager.getDisplayName(formattedUserId, currentUser);
-=======
-            result = PageFlowUtil.filter(UserManager.getDisplayName(formattedUserId, currentUser));
->>>>>>> 0cfc4f99
-        }
-        else
-        {
-            result = UserManager.getUserDetailsHTMLLink(container, currentUser, formattedUserId);
-        }
-
-        if (includeGroups)
-        {
-            String groupList = SecurityManager.getGroupList(container, UserManager.getUser(formattedUserId));
-            if (groupList.length() > 0)
-            {
-                result += " (" + (groupList) + ")";
-            }
-        }
-
-        return result;
-    }
-
-
-    public static class TestCase extends Assert
-    {
-        private void purgeAnnouncements(Container c, boolean verifyEmpty)
-        {
-            String deleteDocuments = "DELETE FROM " + _core.getTableInfoDocuments() + " WHERE Container = ? AND Parent IN (SELECT EntityId FROM " + _comm.getTableInfoAnnouncements() + " WHERE Container = ?)";
-            int docs = new SqlExecutor(_comm.getSchema()).execute(deleteDocuments, c, c);
-            String deleteAnnouncements = "DELETE FROM " + _comm.getTableInfoAnnouncements() + " WHERE Container = ?";
-            int pages = new SqlExecutor(_comm.getSchema()).execute(deleteAnnouncements, c);
-
-            if (verifyEmpty)
-            {
-                assertEquals(0, docs);
-                assertEquals(0, pages);
-            }
-        }
-
-
-        @Test
-        public void testAnnouncements() throws Exception
-        {
-            TestContext context = TestContext.get();
-
-            User user = context.getUser();
-            assertNotNull("login before running this test", user);
-            assertFalse("login before running this test", user.isGuest());
-
-            Container c = JunitUtil.getTestContainer();
-
-            purgeAnnouncements(c, false);
-
-            int rowA;
-            int rowResponse;
-            {
-                AnnouncementModel a = new AnnouncementModel();
-                a.setTitle("new announcementModel");
-                a.setBody("look at this");
-                AnnouncementManager.insertAnnouncement(c, user, a, null);
-                rowA = a.getRowId();
-                assertTrue(0 != rowA);
-
-                AnnouncementModel response = new AnnouncementModel();
-                response.setParent(a.getEntityId());
-                response.setTitle("response");
-                response.setBody("bah");
-                AnnouncementManager.insertAnnouncement(c, user, response, null);
-                rowResponse = response.getRowId();
-                assertTrue(0 != rowResponse);
-            }
-
-            {
-                AnnouncementModel a = AnnouncementManager.getAnnouncement(c, rowA);
-                assertNotNull(a);
-                assertEquals("new announcementModel", a.getTitle());
-                Collection<AnnouncementModel> responses = a.getResponses();
-                assertEquals(1, responses.size());
-                AnnouncementModel response = responses.iterator().next();
-                assertEquals(a.getEntityId(), response.getParent());
-                assertEquals("response", response.getTitle());
-                assertEquals("bah", response.getBody());
-            }
-
-            {
-                // this test makes more sense if/when getParent() return an AnnouncementModel
-                AnnouncementModel response = AnnouncementManager.getAnnouncement(c, rowResponse);
-                assertNotNull(response.getParent());
-            }
-
-            {
-                AnnouncementManager.deleteAnnouncement(c, rowA);
-                assertNull(AnnouncementManager.getAnnouncement(c, rowA));
-            }
-
-            // UNDONE: attachments, update, responses, ....
-
-            purgeAnnouncements(c, true);
-        }
-    }
-
-    public static class NotificationEmailTemplate extends UserOriginatedEmailTemplate
-    {
-        protected static final String DEFAULT_SUBJECT = "^messageSubject^";
-        protected static final String DEFAULT_DESCRIPTION = "Message board notification for individual new post";
-        protected static final String NAME = "Message board notification";
-        protected static final String BODY_PATH = "/org/labkey/announcements/emailNotification.txt";
-
-        private final List<EmailTemplate.ReplacementParam> _replacements = new ArrayList<>();
-
-        private EmailNotificationBean notificationBean = null;
-        private String reasonForEmail = "";
-        private String attachments = "";
-        private String messageUrl = "";
-        private String emailPreferencesURL = "";
-
-        public NotificationEmailTemplate()
-        {
-            super(NAME, DEFAULT_SUBJECT, loadBody(), DEFAULT_DESCRIPTION, ContentType.HTML);
-            setEditableScopes(EmailTemplate.Scope.SiteOrFolder);
-
-            _replacements.add(new ReplacementParam<>("createdByUser", String.class, "User that generated the message", ContentType.Plain)
-            {
-                public String getValue(Container c)
-                {
-                    if (notificationBean == null)
-                        return null;
-
-                    return getUserDetailsLink(c, notificationBean.recipient,  notificationBean.announcementModel.getCreatedBy(),notificationBean.includeGroups, true);
-                }
-            });
-
-            _replacements.add(new ReplacementParam<>("createdOrResponded", String.class, "Created or Responded to a message", ContentType.HTML)
-            {
-                public String getValue(Container c)
-                {
-                    if (notificationBean == null)
-                        return null;
-                    return notificationBean.announcementModel.getParent() != null ? " responded" : " created a new " + PageFlowUtil.filter(notificationBean.settings.getConversationName().toLowerCase());
-                }
-            });
-
-            _replacements.add(new ReplacementParam<>("messageDatetime", Date.class, "Date and time the message is created", ContentType.HTML)
-            {
-                public Date getValue(Container c)
-                {
-                    if (notificationBean == null)
-                        return null;
-                    return notificationBean.announcementModel.getCreated();
-                }
-            });
-
-            _replacements.add(new ReplacementParam<>("messageUrl", String.class, "Link to the original message", ContentType.Plain)
-            {
-                public String getValue(Container c)
-                {
-                    return messageUrl;
-                }
-            });
-
-            _replacements.add(new ReplacementParam<>("messageBody", String.class, "Message content, formatted as HTML", ContentType.HTML)
-            {
-                public String getValue(Container c)
-                {
-                    if (notificationBean == null)
-                        return null;
-                    return notificationBean.body == null ? "" : notificationBean.body;
-                }
-            });
-
-            _replacements.add(new ReplacementParam<>("messageBodyText", String.class, "Message content plain text", ContentType.Plain)
-            {
-                public String getValue(Container c)
-                {
-                    if (notificationBean == null)
-                        return null;
-                    return notificationBean.bodyText == null ? "" : notificationBean.bodyText;
-                }
-            });
-
-            _replacements.add(new ReplacementParam<>("messageSubject", String.class, "Message subject", ContentType.Plain)
-            {
-                public String getValue(Container c)
-                {
-                    if (notificationBean == null)
-                        return null;
-                    return StringUtils.trimToEmpty(notificationBean.isResponse ? "RE: " + notificationBean.parentModel.getTitle() : notificationBean.announcementModel.getTitle());
-                }
-            });
-
-            _replacements.add(new ReplacementParam<>("attachments", String.class, "Attachments for this message", ContentType.HTML)
-            {
-                public String getValue(Container c)
-                {
-                    return attachments;
-                }
-            });
-
-            _replacements.add(new ReplacementParam<>("reasonFooter", String.class, "Footer information explaining why user is receiving this message", ContentType.HTML)
-            {
-                public String getValue(Container c)
-                {
-                    return reasonForEmail;
-                }
-            });
-
-            _replacements.add(new ReplacementParam<>("emailPreferencesURL", String.class, "Link to allow users to configure their notification preferences", ContentType.Plain)
-            {
-                public String getValue(Container c)
-                {
-                    return emailPreferencesURL;
-                }
-            });
-
-            _replacements.addAll(super.getValidReplacements());
-        }
-
-        @Override
-        public boolean hasMultipleContentTypes()
-        {
-            // Don't include plain text variant if the source of the message is HTML
-            return super.hasMultipleContentTypes() &&
-                    (notificationBean == null ||
-                            notificationBean.announcementModel == null ||
-                            !WikiRendererType.HTML.name().equals(notificationBean.announcementModel.getRendererType()));
-        }
-
-        public List<ReplacementParam> getValidReplacements()
-        {
-            return _replacements;
-        }
-
-        private static String loadBody()
-        {
-            try
-            {
-                try (InputStream is = NotificationEmailTemplate.class.getResourceAsStream(BODY_PATH))
-                {
-                    return PageFlowUtil.getStreamContentsAsString(is);
-                }
-            }
-            catch (IOException e)
-            {
-                throw new UnexpectedException(e);
-            }
-        }
-
-        public void init(EmailNotificationBean notification, User sender)
-        {
-            notificationBean = notification;
-            setOriginatingUser(sender);
-            initReason();
-            initAttachments();
-        }
-
-        private void initReason()
-        {
-            StringBuilder sb = new StringBuilder();
-
-            if (notificationBean.reason == EmailNotificationBean.Reason.signedUp)
-            {
-                sb.append("You have received this email because you are signed up to receive notifications about new posts to <a href=\"");
-                sb.append(PageFlowUtil.filter(notificationBean.boardURL.getURIString()));
-                sb.append("\">");
-                sb.append(PageFlowUtil.filter(notificationBean.boardPath));
-                sb.append("</a> at <a href=\"");
-                sb.append(PageFlowUtil.filter(notificationBean.siteURL));
-                sb.append("\">");
-                sb.append(PageFlowUtil.filter(notificationBean.siteURL));
-                sb.append("</a>. If you no longer wish to receive these notifications you can <a href=\"");
-                sb.append(PageFlowUtil.filter(notificationBean.removeURL.getURIString()));
-                sb.append("\">change your email preferences</a>.");
-            }
-            else
-            {
-                sb.append("<p>You have received this email because you are on the member list for this ");
-                sb.append(PageFlowUtil.filter(notificationBean.settings.getConversationName().toLowerCase()));
-                sb.append(". You must login to respond to this message. If you no longer wish to receive these notifications you can remove yourself from the member list by ");
-                sb.append("<a href=\"");
-                sb.append(PageFlowUtil.filter(notificationBean.removeURL.getURIString()));
-                sb.append("\">clicking here</a>.</p>");
-            }
-
-            reasonForEmail = sb.toString();
-            emailPreferencesURL = notificationBean.removeURL.getURIString();
-        }
-
-        private void initAttachments()
-        {
-            AnnouncementModel announcementModel = notificationBean.announcementModel;
-            if (announcementModel == null)
-                return;
-
-            StringBuilder sb = new StringBuilder();
-            String separator = "";
-
-            if (!announcementModel.getAttachments().isEmpty())
-            {
-                sb.append("Attachments: ");
-                for (Attachment attachment : announcementModel.getAttachments())
-                {
-                    ActionURL downloadURL = AnnouncementsController.getDownloadURL(announcementModel, attachment.getName());
-                    sb.append(separator);
-                    separator = ", ";
-                    sb.append("<a href=\"").append(PageFlowUtil.filter(downloadURL.getURIString())).append("\">").append(PageFlowUtil.filter(attachment.getName())).append("</a>");
-                }
-            }
-            attachments = sb.toString();
-            messageUrl = announcementModel.getParent() == null ? notificationBean.threadURL.getURIString() : notificationBean.threadParentURL.getURIString();
-        }
-    }
-
-    public static class EmailNotificationBean
-    {
-        private final User recipient;
-        private final ActionURL threadURL;
-        private final ActionURL threadParentURL;
-        private final String boardPath;
-        private final ActionURL boardURL;
-        private final String siteURL;
-        private final AnnouncementModel announcementModel;
-        private final AnnouncementModel parentModel;
-        private final boolean isResponse;
-        private final String body;
-        private final String bodyText;
-        private final Settings settings;
-        private final ActionURL removeURL;
-        private final Reason reason;
-        private final boolean includeGroups;
-
-        public enum Reason { signedUp, memberList }
-
-        public EmailNotificationBean(Container c,
-                                     User recipient, Settings settings, @NotNull Permissions perm, AnnouncementModel parent,
-                                     AnnouncementModel a, boolean isResponse, ActionURL removeURL, WikiRendererType currentRendererType, EmailNotificationBean.Reason reason)
-        {
-            this.recipient = recipient;
-            this.threadURL = new ActionURL(AnnouncementsController.ThreadAction.class, c).addParameter("rowId", a.getRowId());
-            this.threadParentURL = new ActionURL(AnnouncementsController.ThreadAction.class, c).addParameter("rowId", parent.getRowId());
-            this.boardPath = c.getPath();
-            this.boardURL = AnnouncementsController.getBeginURL(c);
-            this.siteURL = ActionURL.getBaseServerURL();
-            this.announcementModel = a;
-            this.parentModel = parent;
-            this.isResponse = isResponse;
-            this.removeURL = removeURL;
-            this.settings = settings;
-            this.reason = reason;
-            this.includeGroups = perm.includeGroups();
-            this.bodyText = a.getBody();
-            if (!settings.isSecure())
-            {
-                WikiService wikiService = WikiService.get();
-                this.body = null != wikiService ? wikiService.getFormattedHtml(currentRendererType, a.getBody()) : null;
-            }
-            else
-            {
-                this.body = a.getBody();
-            }
-        }
-    }
-}
+/*
+ * Copyright (c) 2005-2018 Fred Hutchinson Cancer Research Center
+ *
+ * Licensed under the Apache License, Version 2.0 (the "License");
+ * you may not use this file except in compliance with the License.
+ * You may obtain a copy of the License at
+ *
+ *     http://www.apache.org/licenses/LICENSE-2.0
+ *
+ * Unless required by applicable law or agreed to in writing, software
+ * distributed under the License is distributed on an "AS IS" BASIS,
+ * WITHOUT WARRANTIES OR CONDITIONS OF ANY KIND, either express or implied.
+ * See the License for the specific language governing permissions and
+ * limitations under the License.
+ */
+package org.labkey.announcements.model;
+
+import org.apache.commons.beanutils.BeanUtils;
+import org.apache.commons.lang3.StringUtils;
+import org.apache.log4j.Logger;
+import org.jetbrains.annotations.NotNull;
+import org.jetbrains.annotations.Nullable;
+import org.junit.Assert;
+import org.junit.Test;
+import org.labkey.announcements.AnnouncementsController;
+import org.labkey.announcements.AnnouncementsController.ModeratorReviewAction;
+import org.labkey.announcements.config.AnnouncementEmailConfig;
+import org.labkey.api.announcements.CommSchema;
+import org.labkey.api.announcements.DiscussionService;
+import org.labkey.api.announcements.DiscussionService.Settings;
+import org.labkey.api.announcements.EmailOption;
+import org.labkey.api.announcements.api.Announcement;
+import org.labkey.api.attachments.Attachment;
+import org.labkey.api.attachments.AttachmentFile;
+import org.labkey.api.attachments.AttachmentService;
+import org.labkey.api.data.CompareType;
+import org.labkey.api.data.Container;
+import org.labkey.api.data.ContainerManager;
+import org.labkey.api.data.CoreSchema;
+import org.labkey.api.data.DbSchema;
+import org.labkey.api.data.DbScope;
+import org.labkey.api.data.PropertyManager;
+import org.labkey.api.data.SQLFragment;
+import org.labkey.api.data.Selector;
+import org.labkey.api.data.SimpleFilter;
+import org.labkey.api.data.Sort;
+import org.labkey.api.data.SqlExecutor;
+import org.labkey.api.data.SqlSelector;
+import org.labkey.api.data.Table;
+import org.labkey.api.data.TableInfo;
+import org.labkey.api.data.TableSelector;
+import org.labkey.api.message.settings.MessageConfigService;
+import org.labkey.api.query.FieldKey;
+import org.labkey.api.search.SearchService;
+import org.labkey.api.security.SecurityManager;
+import org.labkey.api.security.User;
+import org.labkey.api.security.UserManager;
+import org.labkey.api.security.UserUrls;
+import org.labkey.api.security.permissions.AdminPermission;
+import org.labkey.api.security.permissions.ReadPermission;
+import org.labkey.api.settings.AppProps;
+import org.labkey.api.settings.LookAndFeelProperties;
+import org.labkey.api.util.ContainerUtil;
+import org.labkey.api.util.ExceptionUtil;
+import org.labkey.api.util.GUID;
+import org.labkey.api.util.JunitUtil;
+import org.labkey.api.util.MailHelper;
+import org.labkey.api.util.MailHelper.BulkEmailer;
+import org.labkey.api.util.MailHelper.MultipartMessage;
+import org.labkey.api.util.PageFlowUtil;
+import org.labkey.api.util.Pair;
+import org.labkey.api.util.Path;
+import org.labkey.api.util.TestContext;
+import org.labkey.api.util.UnexpectedException;
+import org.labkey.api.util.emailTemplate.EmailTemplate;
+import org.labkey.api.util.emailTemplate.EmailTemplateService;
+import org.labkey.api.util.emailTemplate.UserOriginatedEmailTemplate;
+import org.labkey.api.view.ActionURL;
+import org.labkey.api.view.NavTree;
+import org.labkey.api.view.NotFoundException;
+import org.labkey.api.view.ViewContext;
+import org.labkey.api.webdav.SimpleDocumentResource;
+import org.labkey.api.webdav.WebdavResource;
+import org.labkey.api.wiki.WikiRendererType;
+import org.labkey.api.wiki.WikiService;
+
+import java.io.IOException;
+import java.io.InputStream;
+import java.lang.reflect.InvocationTargetException;
+import java.sql.Timestamp;
+import java.util.ArrayList;
+import java.util.Collection;
+import java.util.Collections;
+import java.util.Date;
+import java.util.HashMap;
+import java.util.HashSet;
+import java.util.List;
+import java.util.Map;
+import java.util.Set;
+import java.util.stream.Collectors;
+
+/**
+ * User: mbellew
+ * Date: Mar 11, 2005
+ * Time: 10:08:26 AM
+ */
+public class AnnouncementManager
+{
+    public static final SearchService.SearchCategory searchCategory = new SearchService.SearchCategory("message", "Messages");
+
+    private static final CommSchema _comm = CommSchema.getInstance();
+    private static final CoreSchema _core = CoreSchema.getInstance();
+
+    public static EmailOption EMAIL_DEFAULT_OPTION = EmailOption.MESSAGES_MINE;
+
+    private AnnouncementManager()
+    {
+    }
+
+    // Get first rowlimit threads in this container, filtered using filter
+    public static Pair<Collection<AnnouncementModel>, Boolean> getAnnouncements(Container c, SimpleFilter filter, Sort sort, int rowLimit)
+    {
+        filter.addCondition(FieldKey.fromParts("Container"), c);
+        ArrayList<AnnouncementModel> recent = new TableSelector(_comm.getTableInfoThreads(), filter, sort).setMaxRows(rowLimit + 1).getArrayList(AnnouncementModel.class);
+
+        Boolean limited = (recent.size() > rowLimit);
+
+        if (limited)
+            recent.remove(rowLimit); // Remove the last element to get back to size == rowLimit
+
+        return new Pair<>(recent, limited);
+    }
+
+
+    // Get all threads in this container, filtered using filter
+    public static @NotNull List<AnnouncementModel> getAnnouncements(Container c, SimpleFilter filter, Sort sort)
+    {
+        filter.addCondition(FieldKey.fromParts("Container"), c);
+
+        return new TableSelector(_comm.getTableInfoThreads(), filter, sort).getArrayList(AnnouncementModel.class);
+    }
+
+    // Return a collection of announcementModels from a set of containers sorted by date created (newest first).
+    public static @NotNull Collection<AnnouncementModel> getAnnouncements(Container... containers)
+    {
+        List<String> ids = new ArrayList<>();
+
+        for (Container container : containers)
+            ids.add(container.getId());
+
+        SimpleFilter filter = new SimpleFilter(FieldKey.fromParts("Container"), ids, CompareType.IN);
+        filter.addAllClauses(AnnouncementManager.IS_APPROVED_FILTER);
+        Sort sort = new Sort("-Created");
+
+        return new TableSelector(_comm.getTableInfoAnnouncements(), filter, sort).getCollection(AnnouncementModel.class);
+    }
+
+    public static Collection<AnnouncementModel> getResponses(AnnouncementModel parent)
+    {
+//        assert null == parent.getParent();  // TODO: Either assert or short circuit with empty collection
+
+        SimpleFilter filter = new SimpleFilter(FieldKey.fromParts("container"), parent.getContainerId());
+        filter.addCondition(FieldKey.fromParts("parent"), parent.getEntityId());
+        filter.addAllClauses(AnnouncementManager.IS_APPROVED_FILTER);
+
+        Sort sort = new Sort("Created");
+
+        return new TableSelector(_comm.getTableInfoAnnouncements(), filter, sort).getCollection(AnnouncementModel.class);
+    }
+
+
+    public static @Nullable AnnouncementModel getAnnouncement(@Nullable Container c, String entityId)
+    {
+        try
+        {
+            SimpleFilter filter = new SimpleFilter(FieldKey.fromParts("EntityId"), new GUID(entityId));
+            if (c != null)
+            {
+                filter.addCondition(FieldKey.fromParts("Container"), c);
+            }
+            return new TableSelector(_comm.getTableInfoAnnouncements(), filter, null).getObject(AnnouncementModel.class);
+        }
+        catch (IllegalArgumentException e)
+        {
+            // Bad GUID, no match!
+            return null;
+        }
+    }
+
+    private static MessageConfigService.ConfigTypeProvider _configProvider;
+    public static MessageConfigService.ConfigTypeProvider getAnnouncementConfigProvider()
+    {
+        if (_configProvider == null)
+        {
+            _configProvider = MessageConfigService.get().getConfigType(AnnouncementEmailConfig.TYPE);
+            assert(_configProvider != null);
+        }
+        return _configProvider;
+    }
+
+    public static void saveEmailPreference(User user, Container c, int emailPreference, String srcIdentifier)
+    {
+        saveEmailPreference(user, c, user, emailPreference, srcIdentifier);
+    }
+
+    public static synchronized void saveEmailPreference(User currentUser, Container c, User projectUser, int emailPreference, String srcIdentifier)
+    {
+        getAnnouncementConfigProvider().savePreference(currentUser, c, projectUser, emailPreference, srcIdentifier);
+    }
+
+
+    public static AnnouncementModel getAnnouncement(@Nullable Container c, int rowId)
+    {
+        SimpleFilter filter = new SimpleFilter(FieldKey.fromParts("RowId"), rowId);
+        if (c != null)
+        {
+            filter.addCondition(FieldKey.fromParts("Container"), c);
+        }
+        Selector selector = new TableSelector(_comm.getTableInfoAnnouncements(), filter, null);
+        return selector.getObject(AnnouncementModel.class);
+    }
+
+
+    public static AnnouncementModel getLatestPost(Container c, AnnouncementModel parent)
+    {
+        SQLFragment sql = new SQLFragment( "SELECT LatestId FROM ");
+        sql.append(_comm.getTableInfoThreads(), "t");
+        sql.append(" WHERE RowId = ?");
+        sql.add(parent.getRowId());
+        Integer postId = new SqlSelector(_comm.getSchema(), sql).getObject(Integer.class);
+
+        if (null == postId)
+            throw new NotFoundException("Can't find most recent post");
+
+        return getAnnouncement(c, postId);
+    }
+
+
+    public static AnnouncementModel insertAnnouncement(Container c, User user, AnnouncementModel insert, List<AttachmentFile> files) throws IOException
+    {
+        return insertAnnouncement(c, user, insert, files, true);
+    }
+
+    public static AnnouncementModel insertAnnouncement(Container c, User user, AnnouncementModel insert, List<AttachmentFile> files, boolean sendEmailNotifications) throws IOException
+    {
+        // If no srcIdentifier is set and this is a parent message, set its source to the container
+        if (insert.getDiscussionSrcIdentifier() == null && insert.getParent() == null)
+        {
+            insert.setDiscussionSrcIdentifier(c.getEntityId().toString());
+        }
+        insert.beforeInsert(user, c.getId());
+        AnnouncementModel ann = Table.insert(user, _comm.getTableInfoAnnouncements(), insert);
+
+        try
+        {
+            List<Integer> userIds = ann.getMemberListIds();
+
+            // Attach member list to current message/response. This gives us a history of changes and is needed to handle moderator reviews.
+            saveMemberList(user, userIds, ann.getRowId());
+        }
+        catch (Exception e)
+        {
+            ExceptionUtil.logExceptionToMothership(null, e);
+        }
+
+        try
+        {
+            AttachmentService.get().addAttachments(ann.getAttachmentParent(), files, user);
+        }
+        finally
+        {
+            // If addAttachment() throws, still call approve() or notifyModerators, as appropriate. #30178
+
+            ModeratorReview mr = ModeratorReview.get(getMessageBoardSettings(c).getModeratorReview());
+
+            if (mr.isApproved(c, user))
+                approve(c, user, sendEmailNotifications, ann, ann.getCreated());
+            else
+                notifyModerators(c, user, ann);
+        }
+
+        return ann;
+    }
+
+    public static void approve(Container c, User user, boolean sendEmailNotifications, AnnouncementModel ann, Date date)
+    {
+        // This checks for multiple moderator race condition, #34266
+        if (updateApproved(c, ann, date))
+        {
+            // Send email if there's body text or an attachment.
+            if (sendEmailNotifications && (null != ann.getBody() || !ann.getAttachments().isEmpty()))
+            {
+                String rendererTypeName = ann.getRendererType();
+                WikiRendererType currentRendererType = (null == rendererTypeName ? null : WikiRendererType.valueOf(rendererTypeName));
+                if (null == currentRendererType)
+                {
+                    WikiService wikiService = WikiService.get();
+                    if (null != wikiService)
+                        currentRendererType = wikiService.getDefaultMessageRendererType();
+                }
+                sendNotificationEmails(ann, currentRendererType, c, user);
+            }
+
+            indexThread(ann);
+        }
+    }
+
+    private static void notifyModerators(Container c, User user, AnnouncementModel ann)
+    {
+        String name = AnnouncementManager.getMessageBoardSettings(c).getConversationName();
+        BulkEmailer emailer = new BulkEmailer(user);
+        List<String> toList = SecurityManager.getUsersWithPermissions(c, Collections.singleton(AdminPermission.class)).stream()
+            .map(User::getEmail)
+            .collect(Collectors.toList());
+
+        if (toList.isEmpty())
+        {
+            Logger.getLogger(AnnouncementManager.class).warn("New " + name.toLowerCase() + " requires moderator review, but no moderators are authorized in this folder: " + c.getPath());
+        }
+        else
+        {
+            MultipartMessage msg = MailHelper.createMultipartMessage();
+
+            try
+            {
+                msg.setFrom(LookAndFeelProperties.getInstance(c).getSystemEmailAddress());
+                msg.setSubject("New " + name.toLowerCase() + " in " + c.getPath() + " (" + c.getTitle() + ") requires moderator review");
+
+                StringBuilder content = new StringBuilder();
+                content.append("Please visit the Moderator Review page at ").append(new ActionURL(ModeratorReviewAction.class, c).getURIString());
+                content.append("\n\nSubject: ").append(ann.getTitle());
+                content.append("\nUser: ").append(user.getDisplayName(user)).append(" (").append(user.getEmail()).append(")");
+                content.append("\n").append(name).append(": ").append(AnnouncementsController.getThreadURL(c, ann.getEntityId(), ann.getRowId()).getURIString());
+
+                msg.setTextContent(content.toString());
+                emailer.addMessage(toList, msg);
+                emailer.start();
+            }
+            catch (Exception e)
+            {
+                ExceptionUtil.logExceptionToMothership(null, e);
+            }
+        }
+    }
+
+    // Magic date value used to mark an announcement that a moderator has reviewed and marked as spam
+    private static final Date SPAM_MAGIC_DATE = new Date(0);
+
+    // Standard filters for retrieving specific classes of messages (approved, spam, needs review)
+    public static final SimpleFilter IS_APPROVED_FILTER = new SimpleFilter(FieldKey.fromParts("Approved"), AnnouncementManager.SPAM_MAGIC_DATE, CompareType.GT);
+    public static final SimpleFilter IS_SPAM_FILTER = new SimpleFilter(FieldKey.fromParts("Approved"), AnnouncementManager.SPAM_MAGIC_DATE, CompareType.EQUAL);
+    public static final SimpleFilter REQUIRES_REVIEW_FILTER = new SimpleFilter(FieldKey.fromParts("Approved"), null, CompareType.ISBLANK);
+
+    public static void markAsSpam(Container c, AnnouncementModel ann)
+    {
+        updateApproved(c, ann, SPAM_MAGIC_DATE);
+    }
+
+    public static boolean isSpam(AnnouncementModel ann)
+    {
+        return SPAM_MAGIC_DATE.equals(ann.getApproved());
+    }
+
+    // Execute direct SQL (not Table.update())... I don't think we want to change Modified or ModifiedBy. Could consider adding column for Moderator, though.
+    // Returns true if an update was made, false if not (e.g., message was already reviewed).
+    private static boolean updateApproved(Container c, AnnouncementModel ann, Date date)
+    {
+        TableInfo ti = CommSchema.getInstance().getTableInfoAnnouncements();
+        return new SqlExecutor(ti.getSchema()).execute("UPDATE " + ti.getSelectName() + " SET Approved = ? WHERE Container = ? AND RowId = ? AND Approved IS NULL", date, c, ann.getRowId()) > 0;
+    }
+
+    // Render and send all the email notifications on a background thread, #13143
+    private static void sendNotificationEmails(final AnnouncementModel a, final WikiRendererType currentRendererType, final Container c, final User user)
+    {
+        Thread renderAndEmailThread = new Thread(() -> {
+            Settings settings = DiscussionService.get().getSettings(c);
+
+            boolean isResponse = null != a.getParent();
+            AnnouncementModel parent = a;
+            if (isResponse)
+                parent = AnnouncementManager.getAnnouncement(c, a.getParent());
+
+            //  See bug #6585 -- thread might have been deleted already
+            if (null == parent)
+                return;
+
+            // Send a notification email to everyone on the member list.
+            IndividualEmailPrefsSelector sel = new IndividualEmailPrefsSelector(c);
+            Set<User> recipients = sel.getNotificationUsers(a);
+
+            if (!recipients.isEmpty())
+            {
+                BulkEmailer emailer = new BulkEmailer(user);
+
+                String messageId = "<" + a.getEntityId() + "@" + AppProps.getInstance().getDefaultDomain() + ">";
+                String references = messageId + " <" + parent.getEntityId() + "@" + AppProps.getInstance().getDefaultDomain() + ">";
+
+                List<Integer> memberList = a.getMemberListIds();
+
+                for (User recipient : recipients)
+                {
+                    // Make sure the user hasn't lost their permission to read in this container since they were
+                    // subscribed
+                    if (c.hasPermission(recipient, ReadPermission.class))
+                    {
+                        Permissions perm = AnnouncementsController.getPermissions(c, recipient, settings);
+                        ActionURL changePreferenceURL;
+                        EmailNotificationBean.Reason reason;
+
+                        if (memberList.contains(recipient.getUserId()))
+                        {
+                            reason = EmailNotificationBean.Reason.memberList;
+                            changePreferenceURL = new ActionURL(AnnouncementsController.RemoveFromMemberListAction.class, c);
+                            changePreferenceURL.addParameter("userId", String.valueOf(recipient.getUserId()));
+                            changePreferenceURL.addParameter("messageId", String.valueOf(a.getRowId())); // Most recent member list is always attached to the most recent response
+                        }
+                        else
+                        {
+                            reason = EmailNotificationBean.Reason.signedUp;
+                            changePreferenceURL = AnnouncementsController.getEmailPreferencesURL(c, AnnouncementsController.getBeginURL(c), a.lookupSrcIdentifer());
+                        }
+
+                        try
+                        {
+                            MultipartMessage m = getMessage(c, recipient, settings, perm, parent, a, isResponse, changePreferenceURL, currentRendererType, reason, user);
+                            m.setHeader("References", references);
+                            m.setHeader("Message-ID", messageId);
+
+                            emailer.addMessage(recipient.getEmail(), m);
+                        }
+                        catch (Exception e)
+                        {
+                            ExceptionUtil.logExceptionToMothership(null, e);
+                        }
+                    }
+                }
+
+                emailer.run();  // We're already in a background thread... no need to start another one
+            }
+        });
+
+        renderAndEmailThread.start();
+    }
+
+    private static MultipartMessage getMessage(Container c, User recipient, Settings settings, @NotNull Permissions perm, AnnouncementModel parent, AnnouncementModel a, boolean isResponse, ActionURL removeURL, WikiRendererType currentRendererType, EmailNotificationBean.Reason reason, User sender) throws Exception
+    {
+        ActionURL threadURL = AnnouncementsController.getThreadURL(c, parent.getEntityId(), a.getRowId());
+
+        try (ViewContext.StackResetter ignore = ViewContext.pushMockViewContext(recipient, c, threadURL))
+        {
+            EmailNotificationBean notificationBean = new EmailNotificationBean(c, recipient, settings, perm, parent, a, isResponse, removeURL, currentRendererType, reason);
+
+            NotificationEmailTemplate template = EmailTemplateService.get().getEmailTemplate(NotificationEmailTemplate.class, c);
+            template.init(notificationBean, sender);
+            MultipartMessage message = MailHelper.createMultipartMessage();
+            template.renderAllToMessage(message, c);
+            message.addHeader("List-Unsubscribe", template.emailPreferencesURL);
+
+            return message;
+        }
+    }
+
+    private static synchronized void saveMemberList(User user, List<Integer> userIds, int messageId)
+    {
+        // TODO: Should delete/insert only on diff
+        if (null != userIds)
+        {
+            Table.delete(_comm.getTableInfoMemberList(), new SimpleFilter(FieldKey.fromParts("MessageId"), messageId));
+
+            for (Integer userId : userIds)
+                Table.insert(user, _comm.getTableInfoMemberList(), PageFlowUtil.map("MessageId", messageId, "UserId", userId));
+        }
+    }
+
+
+    // Most recent member list is attached to the most recent approved post
+    static List<Integer> getMemberList(AnnouncementModel ann)
+    {
+        SQLFragment sql = new SQLFragment("SELECT UserId FROM " + _comm.getTableInfoMemberList() + " WHERE MessageId = ?", ann.getRowId());
+
+        return new SqlSelector(_comm.getSchema(), sql).getArrayList(Integer.class);
+    }
+
+
+    public static AnnouncementModel updateAnnouncement(User user, AnnouncementModel update, List<AttachmentFile> files) throws IOException
+    {
+        update.beforeUpdate(user);
+        AnnouncementModel result = Table.update(user, _comm.getTableInfoAnnouncements(), update, update.getRowId());
+
+        // Member list is attached to each post/response
+        saveMemberList(user, result.getMemberListIds(), result.getRowId());
+
+        try
+        {
+            AttachmentService.get().addAttachments(update.getAttachmentParent(), files, user);
+        }
+        finally
+        {
+            indexThread(update);
+        }
+
+        return result;
+    }
+
+
+    private static void deleteAnnouncement(AnnouncementModel ann)
+    {
+        Table.delete(_comm.getTableInfoAnnouncements(), ann.getRowId());
+        // Delete the member list associated with this announcement
+        Table.delete(_comm.getTableInfoMemberList(), new SimpleFilter(FieldKey.fromParts("MessageId"), ann.getRowId()));
+        AttachmentService.get().deleteAttachments(ann.getAttachmentParent());
+    }
+
+
+    public static void deleteAnnouncement(Container c, int rowId)
+    {
+        DbSchema schema = _comm.getSchema();
+
+        AnnouncementModel ann;
+
+        try (DbScope.Transaction transaction = schema.getScope().ensureTransaction())
+        {
+            ann = getAnnouncement(c, rowId);
+            if (ann != null)
+            {
+                deleteAnnouncement(ann);
+
+                ann.getResponses().forEach(AnnouncementManager::deleteAnnouncement);
+            }
+
+            transaction.commit();
+        }
+
+        if (ann != null)
+        {
+            unindexThread(ann);
+        }
+    }
+
+
+    public static void deleteUserFromAllMemberLists(User user)
+    {
+        Table.delete(_comm.getTableInfoMemberList(), new SimpleFilter(FieldKey.fromParts("UserId"), user.getUserId()));
+    }
+
+    // Deletes user from a single announcement (we should be passing in the most recent response). If the most recent response is then
+    // deleted, the user will be back on the member list.
+    public static void deleteUserFromMemberList(User user, int messageId)
+    {
+        Table.delete(_comm.getTableInfoMemberList(), new SimpleFilter(FieldKey.fromParts("UserId"), user.getUserId()).addCondition(FieldKey.fromParts("MessageId"), messageId));
+    }
+
+    public static int getUserEmailOption(Container c, User user, String srcIdentifier)
+    {
+        MessageConfigService.UserPreference emailPref = getAnnouncementConfigProvider().getPreference(c, user, srcIdentifier);
+
+        //user has not yet defined email preference; return project default
+        if (emailPref == null)
+            return EmailOption.NOT_SET.getValue();
+        else
+            return emailPref.getEmailOptionId();
+    }
+
+    public static long getMessageCount(Container c)
+    {
+        return new TableSelector( _comm.getTableInfoAnnouncements(), SimpleFilter.createContainerFilter(c), null).getRowCount();
+    }
+
+    public static MessageConfigService.NotificationOption[] getEmailOptions()
+    {
+        return getAnnouncementConfigProvider().getOptions();
+    }
+
+    public static void saveDefaultEmailOption(Container c, int emailOption)
+    {
+        PropertyManager.PropertyMap props = PropertyManager.getWritableProperties(c, "defaultEmailSettings", true);
+        props.put("defaultEmailOption", Integer.toString(emailOption));
+        props.save();
+    }
+
+    public static int getDefaultEmailOption(Container c)
+    {
+        Map<String, String> props = PropertyManager.getProperties(c, "defaultEmailSettings");
+
+        if (props.isEmpty())
+        {
+            return EMAIL_DEFAULT_OPTION.getValue();
+        }
+        else
+        {
+            String option = props.get("defaultEmailOption");
+
+            if (option != null)
+                return validate(Integer.parseInt(option));
+            else
+                throw new IllegalStateException("Invalid stored property value.");
+        }
+    }
+
+    private static int validate(int option)
+    {
+        if (EmailOption.isValid(option))
+            return option;
+        else
+            return EmailOption.MESSAGES_NONE.getValue();
+    }
+
+    private static final String MESSAGE_BOARD_SETTINGS = "messageBoardSettings";
+
+    public static void saveMessageBoardSettings(Container c, Settings settings)
+    {
+        PropertyManager.PropertyMap props = PropertyManager.getWritableProperties(c, MESSAGE_BOARD_SETTINGS, true);
+        props.clear();  // Get rid of old props (e.g., userList, see #13882)
+        props.put("boardName", settings.getBoardName());
+        props.put("conversationName", settings.getConversationName());
+        props.put("secure", String.valueOf(settings.isSecure()));
+        props.put("status", String.valueOf(settings.hasStatus()));
+        props.put("expires", String.valueOf(settings.hasExpires()));
+        props.put("assignedTo", String.valueOf(settings.hasAssignedTo()));
+        props.put("formatPicker", String.valueOf(settings.hasFormatPicker()));
+        props.put("memberList", String.valueOf(settings.hasMemberList()));
+        props.put("sortOrderIndex", String.valueOf(settings.getSortOrderIndex()));
+        props.put("defaultAssignedTo", null == settings.getDefaultAssignedTo() ? null : settings.getDefaultAssignedTo().toString());
+        props.put("titleEditable", String.valueOf(settings.isTitleEditable()));
+        props.put("includeGroups", String.valueOf(settings.includeGroups()));
+        props.put("moderatorReview", settings.getModeratorReview());
+        props.save();
+    }
+
+    public static Settings getMessageBoardSettings(Container c)
+    {
+        Map<String, String> props = PropertyManager.getProperties(c, MESSAGE_BOARD_SETTINGS);
+        Settings settings = new Settings();
+        settings.setDefaults();
+        try
+        {
+            BeanUtils.populate(settings, props);
+        }
+        catch (IllegalAccessException | InvocationTargetException e)
+        {
+            throw new RuntimeException(e);
+        }
+        return settings;
+    }
+
+
+    public static void purgeContainer(Container c)
+    {
+        // Attachments are handled by AttachmentServiceImpl
+        ContainerUtil.purgeTable(_comm.getTableInfoEmailPrefs(), c, null);
+        ContainerUtil.purgeTable(_comm.getTableInfoAnnouncements(), c, null);
+    }
+
+    public static void indexMessages(SearchService.IndexTask task, @NotNull Container c, Date modifiedSince)
+    {
+        indexMessages(task, c.getId(), modifiedSince, null);
+    }
+
+
+    // TODO: Fix inconsistency -- cid is @NotNull and we check c != null, yet some code below allows for c == null
+    public static void indexMessages(final SearchService.IndexTask task, final @NotNull String containerId, Date modifiedSince, @Nullable String threadId)
+    {
+        assert null != containerId;
+        if (null == containerId || (null != modifiedSince && null != threadId))
+            throw new IllegalArgumentException();
+        // make sure container still exists
+        Container c = ContainerManager.getForId(containerId);
+        if (null == c || isSecure(c))
+            return;
+
+        SQLFragment sql = new SQLFragment("SELECT EntityId FROM " + _comm.getTableInfoThreads());
+        sql.append(" WHERE Container = ?");
+        sql.add(containerId);
+        String and = " AND ";
+
+        if (null != threadId)
+        {
+            sql.append(and).append(" EntityId = ?");
+            sql.add(threadId);
+        }
+        else
+        {
+            SQLFragment modified = new SearchService.LastIndexedClause(_comm.getTableInfoThreads(), modifiedSince, null).toSQLFragment(null, null);
+            if (!modified.isEmpty())
+                sql.append(and).append(modified);
+        }
+
+        // Push a ViewContext onto the stack before translating the bodies; announcements may need this to render embedded webparts.
+        try (ViewContext.StackResetter ignored = ViewContext.pushMockViewContext(User.getSearchUser(), c, new ActionURL()))
+        {
+            new SqlSelector(_comm.getSchema(), sql).forEach(rs ->
+            {
+                String entityId = rs.getString(1);
+                AnnouncementModel ann = AnnouncementManager.getAnnouncement(c, entityId);
+
+                if (null != ann)
+                {
+                    String docid = "thread:" + entityId;
+                    ActionURL url = new ActionURL(AnnouncementsController.ThreadAction.class, null);
+                    url.setExtraPath(containerId);
+                    url.addParameter("entityId", entityId);
+
+                    Map<String, Object> props = new HashMap<>();
+                    props.put(SearchService.PROPERTY.categories.toString(), searchCategory.toString());
+                    props.put(SearchService.PROPERTY.title.toString(), ann.getTitle());  // Title is fine for both indexing and displaying
+
+                    StringBuilder html = new StringBuilder(ann.translateBody());
+
+                    for (AnnouncementModel response : ann.getResponses())
+                        html.append(" ").append(response.translateBody());
+
+                    SimpleDocumentResource sdr = new SimpleDocumentResource(
+                            new Path(docid),
+                            docid,
+                            containerId,
+                            "text/html",
+                            html.toString(),
+                            url,
+                            UserManager.getUser(ann.getCreatedBy()), ann.getCreated(),
+                            UserManager.getUser(ann.getModifiedBy()), ann.getModified(),
+                            props)
+                    {
+                        @Override
+                        public void setLastIndexed(long ms, long modified)
+                        {
+                            AnnouncementManager.setLastIndexed(entityId, ms);
+                        }
+                    };
+
+                    task.addResource(sdr, SearchService.PRIORITY.item);
+                }
+            });
+        }
+
+        // Get the attachments... unfortunately, they're attached to individual announcementModels, not to the thread,
+        // so we need a different query.
+        // find all messages that have attachments
+        sql = new SQLFragment("SELECT a.EntityId, MIN(CAST(a.Parent AS VARCHAR(36))) as parent, MIN(a.Title) AS title FROM " + _comm.getTableInfoAnnouncements() + " a INNER JOIN core.Documents d ON a.entityid = d.parent");
+        sql.append("\nWHERE a.container = ?");
+        sql.add(containerId);
+        and = " AND ";
+        if (null != threadId)
+        {
+            sql.append(and).append("(a.entityId = ? OR a.parent = ?)");
+            sql.add(threadId);
+            sql.add(threadId);
+        }
+        else
+        {
+            SQLFragment modified = new SearchService.LastIndexedClause(CoreSchema.getInstance().getTableInfoDocuments(), modifiedSince, "d").toSQLFragment(null, null);
+            if (!modified.isEmpty())
+                sql.append(and).append(modified);
+        }
+        sql.append("\nGROUP BY a.EntityId");
+
+        final Collection<String> annIds = new HashSet<>();
+        final Map<String, AnnouncementModel> map = new HashMap<>();
+
+        new SqlSelector(_comm.getSchema(), sql).forEach(rs ->
+        {
+            String entityId = rs.getString(1);
+            String parent = rs.getString(2);
+            String title = rs.getString(3);
+
+            annIds.add(entityId);
+            AnnouncementModel ann = new AnnouncementModel();
+            ann.setEntityId(entityId);
+            ann.setParent(parent);
+            ann.setContainer(containerId);
+            ann.setTitle(title);
+            map.put(entityId, ann);
+        });
+
+        if (!annIds.isEmpty())
+        {
+            List<Pair<String, String>> list = AttachmentService.get().listAttachmentsForIndexing(annIds, modifiedSince);
+            ActionURL urlThread = new ActionURL(AnnouncementsController.ThreadAction.class, null);
+            urlThread.setExtraPath(containerId);
+
+            for (Pair<String, String> pair : list)
+            {
+                String entityId = pair.first;
+                String documentName = pair.second;
+                AnnouncementModel ann = map.get(entityId);
+                ActionURL attachmentUrl = AnnouncementsController.getDownloadURL(ann, documentName);
+                attachmentUrl.setExtraPath(ann.getContainerId());
+
+                String e = StringUtils.isEmpty(ann.getParent()) ? ann.getEntityId() : ann.getParent();
+                NavTree t = new NavTree("message", urlThread.clone().addParameter("entityId", e));
+                String nav = NavTree.toJS(Collections.singleton(t), null, false, true).toString();
+
+                String displayTitle = "\"" + documentName + "\" attached to message \"" + ann.getTitle() + "\"";
+                WebdavResource attachmentRes = AttachmentService.get().getDocumentResource(
+                        new Path(entityId, documentName),
+                        attachmentUrl, displayTitle,
+                        ann.getAttachmentParent(),
+                        documentName, searchCategory);
+                attachmentRes.getMutableProperties().put(SearchService.PROPERTY.navtrail.toString(), nav);
+                task.addResource(attachmentRes, SearchService.PRIORITY.item);
+            }
+        }
+    }
+
+
+    private static boolean isSecure(@NotNull Container c)
+    {
+        return AnnouncementManager.getMessageBoardSettings(c).isSecure();
+    }
+
+
+    public static void setLastIndexed(String entityId, long ms)
+    {
+        new SqlExecutor(_comm.getSchema()).execute(
+                "UPDATE comm.Announcements SET LastIndexed=? WHERE EntityId=?",
+                new Timestamp(ms), entityId);
+    }
+
+
+    private static void unindexThread(@NotNull AnnouncementModel ann)
+    {
+        String docid = "thread:" + ann.getEntityId();
+        SearchService ss = SearchService.get();
+        if (null != ss)
+        {
+            ss.deleteResource(docid);
+        }
+        // Note: Attachments are unindexed by attachment service
+    }
+
+
+    static void indexThread(AnnouncementModel ann)
+    {
+        String parent = null == ann.getParent() ? ann.getEntityId() : ann.getParent();
+        String container = ann.getContainerId();
+        SearchService svc = SearchService.get();
+        if (svc != null)
+        {
+            SearchService.IndexTask task = svc.defaultTask();
+            // indexMessages is overkill, but I don't want to duplicate the code
+            indexMessages(task, container, null, parent);
+        }
+    }
+
+    public static String getUserDetailsLink(Container container, User currentUser, int formattedUserId, boolean includeGroups, boolean forEmail)
+    {
+        String result;
+
+        // Email link shows display name and not html link
+        if (forEmail)
+        {
+            result = PageFlowUtil.filter(UserManager.getDisplayName(formattedUserId, currentUser));
+        }
+        else
+        {
+            result = UserManager.getUserDetailsHTMLLink(container, currentUser, formattedUserId);
+        }
+
+        if (includeGroups)
+        {
+            String groupList = SecurityManager.getGroupList(container, UserManager.getUser(formattedUserId));
+            if (groupList.length() > 0)
+            {
+                result += " (" + (groupList) + ")";
+            }
+        }
+
+        return result;
+    }
+
+
+    public static class TestCase extends Assert
+    {
+        private void purgeAnnouncements(Container c, boolean verifyEmpty)
+        {
+            String deleteDocuments = "DELETE FROM " + _core.getTableInfoDocuments() + " WHERE Container = ? AND Parent IN (SELECT EntityId FROM " + _comm.getTableInfoAnnouncements() + " WHERE Container = ?)";
+            int docs = new SqlExecutor(_comm.getSchema()).execute(deleteDocuments, c, c);
+            String deleteAnnouncements = "DELETE FROM " + _comm.getTableInfoAnnouncements() + " WHERE Container = ?";
+            int pages = new SqlExecutor(_comm.getSchema()).execute(deleteAnnouncements, c);
+
+            if (verifyEmpty)
+            {
+                assertEquals(0, docs);
+                assertEquals(0, pages);
+            }
+        }
+
+
+        @Test
+        public void testAnnouncements() throws Exception
+        {
+            TestContext context = TestContext.get();
+
+            User user = context.getUser();
+            assertNotNull("login before running this test", user);
+            assertFalse("login before running this test", user.isGuest());
+
+            Container c = JunitUtil.getTestContainer();
+
+            purgeAnnouncements(c, false);
+
+            int rowA;
+            int rowResponse;
+            {
+                AnnouncementModel a = new AnnouncementModel();
+                a.setTitle("new announcementModel");
+                a.setBody("look at this");
+                AnnouncementManager.insertAnnouncement(c, user, a, null);
+                rowA = a.getRowId();
+                assertTrue(0 != rowA);
+
+                AnnouncementModel response = new AnnouncementModel();
+                response.setParent(a.getEntityId());
+                response.setTitle("response");
+                response.setBody("bah");
+                AnnouncementManager.insertAnnouncement(c, user, response, null);
+                rowResponse = response.getRowId();
+                assertTrue(0 != rowResponse);
+            }
+
+            {
+                AnnouncementModel a = AnnouncementManager.getAnnouncement(c, rowA);
+                assertNotNull(a);
+                assertEquals("new announcementModel", a.getTitle());
+                Collection<AnnouncementModel> responses = a.getResponses();
+                assertEquals(1, responses.size());
+                AnnouncementModel response = responses.iterator().next();
+                assertEquals(a.getEntityId(), response.getParent());
+                assertEquals("response", response.getTitle());
+                assertEquals("bah", response.getBody());
+            }
+
+            {
+                // this test makes more sense if/when getParent() return an AnnouncementModel
+                AnnouncementModel response = AnnouncementManager.getAnnouncement(c, rowResponse);
+                assertNotNull(response.getParent());
+            }
+
+            {
+                AnnouncementManager.deleteAnnouncement(c, rowA);
+                assertNull(AnnouncementManager.getAnnouncement(c, rowA));
+            }
+
+            // UNDONE: attachments, update, responses, ....
+
+            purgeAnnouncements(c, true);
+        }
+    }
+
+    public static class NotificationEmailTemplate extends UserOriginatedEmailTemplate
+    {
+        protected static final String DEFAULT_SUBJECT = "^messageSubject^";
+        protected static final String DEFAULT_DESCRIPTION = "Message board notification for individual new post";
+        protected static final String NAME = "Message board notification";
+        protected static final String BODY_PATH = "/org/labkey/announcements/emailNotification.txt";
+
+        private final List<EmailTemplate.ReplacementParam> _replacements = new ArrayList<>();
+
+        private EmailNotificationBean notificationBean = null;
+        private String reasonForEmail = "";
+        private String attachments = "";
+        private String messageUrl = "";
+        private String emailPreferencesURL = "";
+
+        public NotificationEmailTemplate()
+        {
+            super(NAME, DEFAULT_SUBJECT, loadBody(), DEFAULT_DESCRIPTION, ContentType.HTML);
+            setEditableScopes(EmailTemplate.Scope.SiteOrFolder);
+
+            _replacements.add(new ReplacementParam<>("createdByUser", String.class, "User that generated the message", ContentType.Plain)
+            {
+                public String getValue(Container c)
+                {
+                    if (notificationBean == null)
+                        return null;
+
+                    return getUserDetailsLink(c, notificationBean.recipient,  notificationBean.announcementModel.getCreatedBy(),notificationBean.includeGroups, true);
+                }
+            });
+
+            _replacements.add(new ReplacementParam<>("createdOrResponded", String.class, "Created or Responded to a message", ContentType.HTML)
+            {
+                public String getValue(Container c)
+                {
+                    if (notificationBean == null)
+                        return null;
+                    return notificationBean.announcementModel.getParent() != null ? " responded" : " created a new " + PageFlowUtil.filter(notificationBean.settings.getConversationName().toLowerCase());
+                }
+            });
+
+            _replacements.add(new ReplacementParam<>("messageDatetime", Date.class, "Date and time the message is created", ContentType.HTML)
+            {
+                public Date getValue(Container c)
+                {
+                    if (notificationBean == null)
+                        return null;
+                    return notificationBean.announcementModel.getCreated();
+                }
+            });
+
+            _replacements.add(new ReplacementParam<>("messageUrl", String.class, "Link to the original message", ContentType.Plain)
+            {
+                public String getValue(Container c)
+                {
+                    return messageUrl;
+                }
+            });
+
+            _replacements.add(new ReplacementParam<>("messageBody", String.class, "Message content, formatted as HTML", ContentType.HTML)
+            {
+                public String getValue(Container c)
+                {
+                    if (notificationBean == null)
+                        return null;
+                    return notificationBean.body == null ? "" : notificationBean.body;
+                }
+            });
+
+            _replacements.add(new ReplacementParam<>("messageBodyText", String.class, "Message content plain text", ContentType.Plain)
+            {
+                public String getValue(Container c)
+                {
+                    if (notificationBean == null)
+                        return null;
+                    return notificationBean.bodyText == null ? "" : notificationBean.bodyText;
+                }
+            });
+
+            _replacements.add(new ReplacementParam<>("messageSubject", String.class, "Message subject", ContentType.Plain)
+            {
+                public String getValue(Container c)
+                {
+                    if (notificationBean == null)
+                        return null;
+                    return StringUtils.trimToEmpty(notificationBean.isResponse ? "RE: " + notificationBean.parentModel.getTitle() : notificationBean.announcementModel.getTitle());
+                }
+            });
+
+            _replacements.add(new ReplacementParam<>("attachments", String.class, "Attachments for this message", ContentType.HTML)
+            {
+                public String getValue(Container c)
+                {
+                    return attachments;
+                }
+            });
+
+            _replacements.add(new ReplacementParam<>("reasonFooter", String.class, "Footer information explaining why user is receiving this message", ContentType.HTML)
+            {
+                public String getValue(Container c)
+                {
+                    return reasonForEmail;
+                }
+            });
+
+            _replacements.add(new ReplacementParam<>("emailPreferencesURL", String.class, "Link to allow users to configure their notification preferences", ContentType.Plain)
+            {
+                public String getValue(Container c)
+                {
+                    return emailPreferencesURL;
+                }
+            });
+
+            _replacements.addAll(super.getValidReplacements());
+        }
+
+        @Override
+        public boolean hasMultipleContentTypes()
+        {
+            // Don't include plain text variant if the source of the message is HTML
+            return super.hasMultipleContentTypes() &&
+                    (notificationBean == null ||
+                            notificationBean.announcementModel == null ||
+                            !WikiRendererType.HTML.name().equals(notificationBean.announcementModel.getRendererType()));
+        }
+
+        public List<ReplacementParam> getValidReplacements()
+        {
+            return _replacements;
+        }
+
+        private static String loadBody()
+        {
+            try
+            {
+                try (InputStream is = NotificationEmailTemplate.class.getResourceAsStream(BODY_PATH))
+                {
+                    return PageFlowUtil.getStreamContentsAsString(is);
+                }
+            }
+            catch (IOException e)
+            {
+                throw new UnexpectedException(e);
+            }
+        }
+
+        public void init(EmailNotificationBean notification, User sender)
+        {
+            notificationBean = notification;
+            setOriginatingUser(sender);
+            initReason();
+            initAttachments();
+        }
+
+        private void initReason()
+        {
+            StringBuilder sb = new StringBuilder();
+
+            if (notificationBean.reason == EmailNotificationBean.Reason.signedUp)
+            {
+                sb.append("You have received this email because you are signed up to receive notifications about new posts to <a href=\"");
+                sb.append(PageFlowUtil.filter(notificationBean.boardURL.getURIString()));
+                sb.append("\">");
+                sb.append(PageFlowUtil.filter(notificationBean.boardPath));
+                sb.append("</a> at <a href=\"");
+                sb.append(PageFlowUtil.filter(notificationBean.siteURL));
+                sb.append("\">");
+                sb.append(PageFlowUtil.filter(notificationBean.siteURL));
+                sb.append("</a>. If you no longer wish to receive these notifications you can <a href=\"");
+                sb.append(PageFlowUtil.filter(notificationBean.removeURL.getURIString()));
+                sb.append("\">change your email preferences</a>.");
+            }
+            else
+            {
+                sb.append("<p>You have received this email because you are on the member list for this ");
+                sb.append(PageFlowUtil.filter(notificationBean.settings.getConversationName().toLowerCase()));
+                sb.append(". You must login to respond to this message. If you no longer wish to receive these notifications you can remove yourself from the member list by ");
+                sb.append("<a href=\"");
+                sb.append(PageFlowUtil.filter(notificationBean.removeURL.getURIString()));
+                sb.append("\">clicking here</a>.</p>");
+            }
+
+            reasonForEmail = sb.toString();
+            emailPreferencesURL = notificationBean.removeURL.getURIString();
+        }
+
+        private void initAttachments()
+        {
+            AnnouncementModel announcementModel = notificationBean.announcementModel;
+            if (announcementModel == null)
+                return;
+
+            StringBuilder sb = new StringBuilder();
+            String separator = "";
+
+            if (!announcementModel.getAttachments().isEmpty())
+            {
+                sb.append("Attachments: ");
+                for (Attachment attachment : announcementModel.getAttachments())
+                {
+                    ActionURL downloadURL = AnnouncementsController.getDownloadURL(announcementModel, attachment.getName());
+                    sb.append(separator);
+                    separator = ", ";
+                    sb.append("<a href=\"").append(PageFlowUtil.filter(downloadURL.getURIString())).append("\">").append(PageFlowUtil.filter(attachment.getName())).append("</a>");
+                }
+            }
+            attachments = sb.toString();
+            messageUrl = announcementModel.getParent() == null ? notificationBean.threadURL.getURIString() : notificationBean.threadParentURL.getURIString();
+        }
+    }
+
+    public static class EmailNotificationBean
+    {
+        private final User recipient;
+        private final ActionURL threadURL;
+        private final ActionURL threadParentURL;
+        private final String boardPath;
+        private final ActionURL boardURL;
+        private final String siteURL;
+        private final AnnouncementModel announcementModel;
+        private final AnnouncementModel parentModel;
+        private final boolean isResponse;
+        private final String body;
+        private final String bodyText;
+        private final Settings settings;
+        private final ActionURL removeURL;
+        private final Reason reason;
+        private final boolean includeGroups;
+
+        public enum Reason { signedUp, memberList }
+
+        public EmailNotificationBean(Container c,
+                                     User recipient, Settings settings, @NotNull Permissions perm, AnnouncementModel parent,
+                                     AnnouncementModel a, boolean isResponse, ActionURL removeURL, WikiRendererType currentRendererType, EmailNotificationBean.Reason reason)
+        {
+            this.recipient = recipient;
+            this.threadURL = new ActionURL(AnnouncementsController.ThreadAction.class, c).addParameter("rowId", a.getRowId());
+            this.threadParentURL = new ActionURL(AnnouncementsController.ThreadAction.class, c).addParameter("rowId", parent.getRowId());
+            this.boardPath = c.getPath();
+            this.boardURL = AnnouncementsController.getBeginURL(c);
+            this.siteURL = ActionURL.getBaseServerURL();
+            this.announcementModel = a;
+            this.parentModel = parent;
+            this.isResponse = isResponse;
+            this.removeURL = removeURL;
+            this.settings = settings;
+            this.reason = reason;
+            this.includeGroups = perm.includeGroups();
+            this.bodyText = a.getBody();
+            if (!settings.isSecure())
+            {
+                WikiService wikiService = WikiService.get();
+                this.body = null != wikiService ? wikiService.getFormattedHtml(currentRendererType, a.getBody()) : null;
+            }
+            else
+            {
+                this.body = a.getBody();
+            }
+        }
+    }
+}