{
  "name": "experiment",
  "version": "0.1.0",
  "private": true,
  "scripts": {
    "setup": "npm install",
    "build": "npm run clean && better-npm-run build:prod",
    "start": "better-npm-run build:watch",
    "build-prod": "npm run build",
    "clean": "better-npm-run clean"
  },
  "betterScripts": {
    "build:watch": {
      "command": "webpack-dev-server --config webpack/dev.config.js",
      "env": {
        "NODE_ENV": "development"
      }
    },
    "build:prod": {
      "command": "webpack --config webpack/prod.config.js --progress --profile --colors",
      "env": {
        "NODE_ENV": "production"
      }
    },
    "clean": {
      "command": "rimraf resources/web/experiment/gen && rimraf resources/views/*.*"
    }
  },
  "dependencies": {
<<<<<<< HEAD
    "@glass/base": "0.21.0",
    "@glass/domainproperties": "0.0.48"
=======
    "@glass/base": "0.21.1",
    "@glass/domainproperties": "0.0.50"
>>>>>>> a4bc16ad
  },
  "devDependencies": {
    "@babel/core": "7.4.5",
    "@babel/polyfill": "7.4.4",
    "@babel/preset-env": "7.4.5",
    "@babel/preset-react": "7.0.0",
    "@hot-loader/react-dom": "16.9.0",
    "@types/react-hot-loader": "4.1.0",
    "babel-loader": "8.0.6",
    "better-npm-run": "0.1.1",
    "css-loader": "2.1.1",
    "file-loader": "3.0.1",
    "html-webpack-plugin": "3.2.0",
    "mini-css-extract-plugin": "0.7.0",
    "node-sass": "4.12.0",
    "postcss-loader": "3.0.0",
    "react-hot-loader": "4.8.8",
    "resolve-url-loader": "3.1.0",
    "sass-loader": "7.1.0",
    "style-loader": "1.0.0",
    "ts-loader": "6.0.2",
    "typescript": "3.1.6",
    "url-loader": "1.1.2",
    "webpack": "4.33.0",
    "webpack-cli": "3.3.2",
    "webpack-dev-server": "3.6.0"
  },
  "typings": "./src/client/typings/main.d.ts"
}<|MERGE_RESOLUTION|>--- conflicted
+++ resolved
@@ -27,13 +27,8 @@
     }
   },
   "dependencies": {
-<<<<<<< HEAD
-    "@glass/base": "0.21.0",
-    "@glass/domainproperties": "0.0.48"
-=======
     "@glass/base": "0.21.1",
     "@glass/domainproperties": "0.0.50"
->>>>>>> a4bc16ad
   },
   "devDependencies": {
     "@babel/core": "7.4.5",
