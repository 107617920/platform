--- conflicted
+++ resolved
@@ -1,1033 +1,1029 @@
-/*
- * Copyright (c) 2008-2019 LabKey Corporation
- *
- * Licensed under the Apache License, Version 2.0 (the "License");
- * you may not use this file except in compliance with the License.
- * You may obtain a copy of the License at
- *
- *     http://www.apache.org/licenses/LICENSE-2.0
- *
- * Unless required by applicable law or agreed to in writing, software
- * distributed under the License is distributed on an "AS IS" BASIS,
- * WITHOUT WARRANTIES OR CONDITIONS OF ANY KIND, either express or implied.
- * See the License for the specific language governing permissions and
- * limitations under the License.
- */
-
-package org.labkey.experiment.api;
-
-import org.apache.commons.beanutils.ConversionException;
-import org.apache.commons.beanutils.ConvertUtils;
-import org.apache.commons.lang3.ArrayUtils;
-import org.jetbrains.annotations.NotNull;
-import org.labkey.api.attachments.SpringAttachmentFile;
-import org.labkey.api.collections.NamedObjectList;
-import org.labkey.api.data.*;
-import org.labkey.api.exp.PropertyColumn;
-import org.labkey.api.exp.PropertyDescriptor;
-import org.labkey.api.exp.PropertyType;
-import org.labkey.api.exp.api.ExpData;
-import org.labkey.api.exp.api.ExpExperiment;
-import org.labkey.api.exp.api.ExpMaterial;
-import org.labkey.api.exp.api.ExpProtocol;
-import org.labkey.api.exp.api.ExpRun;
-import org.labkey.api.exp.api.ExperimentUrls;
-import org.labkey.api.exp.query.ExpRunGroupMapTable;
-import org.labkey.api.exp.query.ExpRunTable;
-import org.labkey.api.exp.query.ExpSchema;
-import org.labkey.api.exp.query.ExpTable;
-import org.labkey.api.gwt.client.FacetingBehaviorType;
-import org.labkey.api.query.AbstractQueryUpdateService;
-import org.labkey.api.query.BatchValidationException;
-import org.labkey.api.query.DetailsURL;
-import org.labkey.api.query.ExprColumn;
-import org.labkey.api.query.FieldKey;
-import org.labkey.api.query.LookupForeignKey;
-import org.labkey.api.query.QueryUpdateService;
-import org.labkey.api.query.QueryUpdateServiceException;
-import org.labkey.api.query.RowIdForeignKey;
-import org.labkey.api.query.SchemaKey;
-import org.labkey.api.query.UserSchema;
-import org.labkey.api.query.ValidationException;
-import org.labkey.api.security.User;
-import org.labkey.api.security.permissions.UpdatePermission;
-import org.labkey.api.settings.AppProps;
-<<<<<<< HEAD
-import org.labkey.api.assay.AssayFileWriter;
-=======
-import org.labkey.api.settings.ExperimentalFeatureService;
-import org.labkey.api.study.assay.AssayFileWriter;
->>>>>>> 6ab75f9d
-import org.labkey.api.util.PageFlowUtil;
-import org.labkey.api.util.StringExpression;
-import org.labkey.api.view.ActionURL;
-import org.labkey.api.view.UnauthorizedException;
-import org.labkey.experiment.controllers.exp.ExperimentController;
-import org.labkey.experiment.controllers.exp.ExperimentMembershipDisplayColumnFactory;
-import org.springframework.web.multipart.MultipartFile;
-
-import java.io.IOException;
-import java.io.Writer;
-import java.util.ArrayList;
-import java.util.Collections;
-import java.util.List;
-import java.util.Map;
-import java.util.Objects;
-import java.util.Set;
-
-import static org.labkey.api.data.RemapCache.EXPERIMENTAL_RESOLVE_LOOKUPS_BY_VALUE;
-
-public class ExpRunTableImpl extends ExpTableImpl<ExpRunTable.Column> implements ExpRunTable
-{
-    ExpProtocol _protocol;
-    ExpExperiment _experiment;
-    String[] _protocolPatterns;
-
-    private ExpMaterial _inputMaterial;
-    private ExpData _inputData;
-
-    public ExpRunTableImpl(String name, UserSchema schema, ContainerFilter cf)
-    {
-        super(name, ExperimentServiceImpl.get().getTinfoExperimentRun(), schema, new ExpRunImpl(new ExperimentRun()), cf);
-    }
-
-    @Override
-    public ExpProtocol getProtocol()
-    {
-        return _protocol;
-    }
-
-    @Override
-    public void setProtocol(ExpProtocol protocol)
-    {
-        checkLocked();
-        if (_protocol != null)
-            throw new IllegalStateException("Cannot unset protocol");
-        _protocol = protocol;
-        if (_protocol != null)
-        {
-            addCondition(_rootTable.getColumn("ProtocolLSID"), protocol.getLSID());
-        }
-    }
-
-    @Override
-    public void setProtocolPatterns(String... patterns)
-    {
-        setFilterPatterns("ProtocolLSID", patterns);
-    }
-
-    @Override
-    public ExpExperiment getExperiment()
-    {
-        return _experiment;
-    }
-
-    @Override
-    public void setInputMaterial(ExpMaterial material)
-    {
-        checkLocked();
-        if (_inputMaterial != null)
-        {
-            throw new IllegalArgumentException("Cannot unset source material");
-        }
-        if (material == null)
-        {
-            return;
-        }
-        _inputMaterial = material;
-        addCondition(new SQLFragment( " LSID IN " +
-            "(SELECT RunLSID FROM " + ExperimentServiceImpl.get().getTinfoExperimentRunMaterialInputs() + " WHERE RowId = ?)", _inputMaterial.getRowId()));
-    }
-
-    @Override
-    public ExpMaterial getInputMaterial()
-    {
-        return _inputMaterial;
-    }
-
-    @Override
-    public void setInputData(ExpData data)
-    {
-        checkLocked();
-        if (_inputData != null)
-        {
-            throw new IllegalArgumentException("Cannot unset input data");
-        }
-        if (data == null)
-        {
-            return;
-        }
-        _inputData = data;
-        addCondition(new SQLFragment( " LSID IN " +
-            "(SELECT RunLSID FROM " + ExperimentServiceImpl.get().getTinfoExperimentRunDataInputs() + " WHERE RowId = ?)", _inputData.getRowId()));
-
-    }
-
-    @Override
-    public ExpData getInputData()
-    {
-        return _inputData;
-    }
-
-    @Override
-    public void setRuns(List<ExpRun> runs)
-    {
-        checkLocked();
-        if (runs.isEmpty())
-        {
-            addCondition(new SQLFragment("1 = 2"));
-        }
-        else
-        {
-            SQLFragment sql = new SQLFragment();
-            //sql.append(ExperimentServiceImpl.get().getTinfoExperimentRun());
-            sql.append("RowID IN (");
-            String separator = "";
-            for (ExpRun run : runs)
-            {
-                sql.append(separator);
-                separator = ", ";
-                sql.append(run.getRowId());
-            }
-            sql.append(")");
-            addCondition(sql);
-        }
-    }
-
-    @Override
-    public void setExperiment(ExpExperiment experiment)
-    {
-        checkLocked();
-        if (_experiment != null)
-            throw new IllegalArgumentException("Cannot unset experiment");
-        if (experiment == null)
-            return;
-        _experiment = experiment;
-        addCondition(new SQLFragment(" RowId IN ( SELECT ExperimentRunId FROM " + ExperimentServiceImpl.get().getTinfoRunList() + " "
-                    +  " WHERE ExperimentId = " +  experiment.getRowId() + " ) "));
-
-        if (_userSchema.getContainer().equals(ContainerManager.getSharedContainer()))
-        {
-            // If we're in the /Shared project, look everywhere
-            setContainerFilter(new ContainerFilter.AllFolders(_userSchema.getUser()));
-        }
-        else if (getContainer().isProject())
-        {
-            // If we're in a project, look in subfolders
-            setContainerFilter(new ContainerFilter.CurrentAndSubfolders(_userSchema.getUser()));
-        }
-    }
-
-    @Override
-    public BaseColumnInfo createColumn(String alias, Column column)
-    {
-        switch (column)
-        {
-            case Comments:
-                return wrapColumn(alias, _rootTable.getColumn("Comments"));
-            case Folder:
-                var containerColumn = wrapColumn(alias, _rootTable.getColumn("Container"));
-                containerColumn.setUserEditable(false);
-                containerColumn.setShownInInsertView(false);
-                containerColumn.setShownInUpdateView(false);
-                return containerColumn;
-            case Created:
-                var createdCol = wrapColumn(alias, _rootTable.getColumn("Created"));
-                createdCol.setUserEditable(false);
-                createdCol.setShownInInsertView(false);
-                createdCol.setShownInUpdateView(false);
-                return createdCol;
-            case CreatedBy:
-                return createUserColumn(alias, _rootTable.getColumn("CreatedBy"));
-            case FilePathRoot:
-                var filePathRootColumn = wrapColumn(alias, _rootTable.getColumn("FilePathRoot"));
-                filePathRootColumn.setUserEditable(false);
-                filePathRootColumn.setShownInInsertView(false);
-                filePathRootColumn.setShownInUpdateView(false);
-                return filePathRootColumn;
-            case LSID:
-                var lsidColumn = wrapColumn(alias, _rootTable.getColumn("LSID"));
-                lsidColumn.setShownInInsertView(false);
-                lsidColumn.setShownInUpdateView(false);
-                lsidColumn.setShownInDetailsView(false);
-                lsidColumn.setUserEditable(false);
-                return lsidColumn;
-            case Modified:
-                var modifiedCol = wrapColumn(alias, _rootTable.getColumn("Modified"));
-                modifiedCol.setUserEditable(false);
-                modifiedCol.setShownInInsertView(false);
-                modifiedCol.setShownInUpdateView(false);
-                return modifiedCol;
-            case ModifiedBy:
-                return createUserColumn(alias, _rootTable.getColumn("ModifiedBy"));
-            case Name:
-                return wrapColumn(alias, _rootTable.getColumn("Name"));
-            case Protocol:
-                var protocolColumn = wrapColumn(alias, _rootTable.getColumn("ProtocolLSID"));
-                protocolColumn.setUserEditable(false);
-                protocolColumn.setShownInInsertView(false);
-                protocolColumn.setShownInUpdateView(false);
-                return protocolColumn;
-            case ProtocolStep:
-            {
-                SQLFragment sql = new SQLFragment("(SELECT MIN(exp.Protocol.Name) FROM exp.Protocol " +
-                        "\nINNER JOIN exp.ProtocolApplication ON exp.Protocol.LSID = exp.ProtocolApplication.ProtocolLSID" +
-                        "\nWHERE exp.ProtocolApplication.CpasType = 'ProtocolApplication' AND exp.ProtocolApplication.RunId = " +
-                        ExprColumn.STR_TABLE_ALIAS + ".RowId)");
-
-                return new ExprColumn(this, alias, sql, JdbcType.VARCHAR);
-            }
-            case RowId:
-            {
-                var ret = wrapColumn(alias, _rootTable.getColumn("RowId"));
-                if (getPkColumns().isEmpty())
-                    ret.setKeyField(true);
-                ret.setSortDirection(Sort.SortDirection.DESC);
-                ret.setFk(new RowIdForeignKey(ret));
-                ret.setHidden(true);
-                ret.setURL(DetailsURL.fromString("/experiment/showRunText.view?rowId=${rowid}"));
-                return ret;
-            }
-            case Flag:
-                return createFlagColumn(alias);
-            case Links:
-            {
-                var result = wrapColumn("Links", _rootTable.getColumn("RowId"));
-                result.setDescription("Link to the run's graph");
-                result.setShownInUpdateView(false);
-                result.setShownInInsertView(false);
-                result.setDisplayColumnFactory(RunGraphDisplayColumn::new);
-                return result;
-            }
-            case RunGroupToggle:
-                var toggleCol = wrapColumn(alias, _rootTable.getColumn("RowId"));
-                toggleCol.setKeyField(false);
-                toggleCol.setDescription("A lookup to individual columns that show if the run is a member of each run group that's in scope");
-                toggleCol.setTextAlign("left");
-                toggleCol.setIsUnselectable(true);
-                final ExperimentsForeignKey fk = new ExperimentsForeignKey();
-                toggleCol.setFk(fk);
-                toggleCol.setDisplayColumnFactory(colInfo -> new RunGroupListDisplayColumn(colInfo, fk));
-                toggleCol.setShownInInsertView(false);
-                toggleCol.setShownInUpdateView(false);
-                return toggleCol;
-            case RunGroups:
-                var col = wrapColumn(alias, _rootTable.getColumn("RowId"));
-                col.setKeyField(false);
-                col.setShownInInsertView(false);
-                col.setShownInUpdateView(false);
-                col.setFacetingBehaviorType(FacetingBehaviorType.ALWAYS_OFF);
-                col.setFk(new MultiValuedForeignKey(new LookupForeignKey(getContainerFilter(), ExpRunGroupMapTable.Column.Run.toString(), null)
-                {
-                    @Override
-                    public TableInfo getLookupTableInfo()
-                    {
-                        // TODO ContainerFilter: getLookupTableInfo() should not mutate table
-                        // for now use forWrite==true to get mutable tableinfo
-                        ExpTable result = (ExpTable)getExpSchema().getTable(ExpSchema.TableType.RunGroupMap.name(), getLookupContainerFilter(), true, true);
-                        result.getMutableColumn(ExpRunGroupMapTable.Column.RunGroup).setFk(getExpSchema().getRunGroupIdForeignKey(getContainerFilter(), false));
-                        return result;
-                    }
-                }, ExpRunGroupMapTable.Column.RunGroup.toString()));
-                return col;
-            case Input:
-                return createInputLookupColumn();
-            case Output:
-                return createOutputLookupColumn();
-            case DataInputs:
-                return createDataInputsColumn(alias);
-            case DataOutputs:
-                return createDataOutputsColumn(alias);
-            case JobId:
-                var ret = wrapColumn(alias, _rootTable.getColumn("JobId"));
-                ret.setLabel("Job");
-                ret.setUserEditable(false);
-                ret.setShownInInsertView(false);
-                ret.setShownInUpdateView(false);
-                return ret;
-            case ReplacedByRun:
-                var replacedByRunCol = wrapColumn(alias, _rootTable.getColumn("ReplacedByRunId"));
-                replacedByRunCol.setFk(getExpSchema().getRunIdForeignKey(getContainerFilter()));
-                replacedByRunCol.setLabel("Replaced By");
-                replacedByRunCol.setShownInInsertView(false);
-                replacedByRunCol.setShownInUpdateView(false);
-                return replacedByRunCol;
-            case Replaced:
-                SQLFragment replacedSQL = new SQLFragment("CASE WHEN " + ExprColumn.STR_TABLE_ALIAS + ".ReplacedByRunId IS NULL THEN ? ELSE ? END");
-                replacedSQL.add(false);
-                replacedSQL.add(true);
-                var replacedCol = new ExprColumn(this, alias, replacedSQL, JdbcType.BOOLEAN);
-                replacedCol.setHidden(true);
-                replacedCol.setShownInInsertView(false);
-                replacedCol.setShownInUpdateView(false);
-                return replacedCol;
-            case ReplacesRun:
-                SQLFragment replacesSQL = new SQLFragment("(SELECT MIN(er.RowId) FROM ");
-                replacesSQL.append(ExperimentServiceImpl.get().getTinfoExperimentRun(), "er");
-                replacesSQL.append(" WHERE er.ReplacedByRunId = ");
-                replacesSQL.append(ExprColumn.STR_TABLE_ALIAS);
-                replacesSQL.append(".RowId)");
-                var replacesRunCol = new ExprColumn(this, "ReplacesRun", replacesSQL, JdbcType.INTEGER);
-                replacesRunCol.setFk(getExpSchema().getRunIdForeignKey(getContainerFilter()));
-                replacesRunCol.setLabel("Replaces");
-                replacesRunCol.setDescription("The run that this run replaces, usually with updated or corrected information");
-                return replacesRunCol;
-            case Batch:
-                var batchIdCol = wrapColumn(alias, _rootTable.getColumn("BatchId"));
-                batchIdCol.setUserEditable(false);
-                batchIdCol.setShownInInsertView(false);
-                batchIdCol.setShownInUpdateView(false);
-                batchIdCol.setFk(getExpSchema().getRunGroupIdForeignKey(getContainerFilter(), true));
-                return batchIdCol;
-            default:
-                throw new IllegalArgumentException("Unknown column " + column);
-        }
-    }
-
-    @Override
-    public BaseColumnInfo addDataInputColumn(String alias, String role)
-    {
-        checkLocked();
-        SQLFragment sql = new SQLFragment("(SELECT MIN(exp.datainput.dataid)" +
-                "\nFROM exp.datainput" +
-                "\nINNER JOIN exp.protocolapplication on exp.datainput.targetapplicationid = exp.protocolapplication.rowid" +
-                "\nWHERE exp.protocolapplication.cpastype = '" + ExpProtocol.ApplicationType.ExperimentRun + "'" +
-                "\nAND exp.protocolapplication.runid = " + ExprColumn.STR_TABLE_ALIAS + ".rowid" +
-                "\nAND ");
-        if (role == null)
-        {
-            sql.append("1 = 0");
-        }
-        else
-        {
-            sql.append("exp.datainput.role = ?");
-            sql.add(role);
-        }
-        sql.append(")");
-        return doAdd(new ExprColumn(this, alias, sql, JdbcType.INTEGER));
-    }
-
-    @Override
-    public BaseColumnInfo addDataCountColumn(String alias, String roleName)
-    {
-        checkLocked();
-        SQLFragment sql = new SQLFragment("(SELECT COUNT(DISTINCT exp.DataInput.DataId) FROM exp.DataInput " +
-                "\nINNER JOIN exp.ProtocolApplication ON exp.ProtocolApplication.RowId = exp.DataInput.TargetApplicationId" +
-                "\nWHERE exp.ProtocolApplication.RunId = " + ExprColumn.STR_TABLE_ALIAS + ".RowId" +
-                "\nAND ");
-        if (roleName == null)
-        {
-            sql.append("1 = 0");
-        }
-        else
-        {
-            sql.append("exp.DataInput.Role = ?");
-            sql.add(roleName);
-        }
-        sql.append(")");
-        return doAdd(new ExprColumn(this, alias, sql, JdbcType.INTEGER));
-    }
-
-    public BaseColumnInfo createInputLookupColumn()
-    {
-        SQLFragment sql = new SQLFragment("(SELECT MIN(exp.ProtocolApplication.RowId) FROM exp.ProtocolApplication " +
-                "\nWHERE exp.ProtocolApplication.RunId = " + ExprColumn.STR_TABLE_ALIAS + ".RowId" +
-                "\nAND exp.ProtocolApplication.CpasType = '" + ExpProtocol.ApplicationType.ExperimentRun + "')");
-        ExprColumn ret = new ExprColumn(this, Column.Input.toString(), sql, JdbcType.INTEGER);
-        ret.setDescription("Contains pointers to all of the different kinds of inputs (both materials and data files) that could be used for this run");
-        ret.setFk(new InputForeignKey(getExpSchema(), ExpProtocol.ApplicationType.ExperimentRun, getContainerFilter()));
-        ret.setIsUnselectable(true);
-        return ret;
-    }
-
-    public BaseColumnInfo createOutputLookupColumn()
-    {
-        SQLFragment sql = new SQLFragment("(SELECT MIN(exp.ProtocolApplication.RowId) FROM exp.ProtocolApplication " +
-                "\nWHERE exp.ProtocolApplication.RunId = " + ExprColumn.STR_TABLE_ALIAS + ".RowId" +
-                "\nAND exp.ProtocolApplication.CpasType = '" + ExpProtocol.ApplicationType.ExperimentRunOutput + "')");
-        ExprColumn ret = new ExprColumn(this, Column.Output.toString(), sql, JdbcType.INTEGER);
-        ret.setDescription("Contains pointers to all of the different kinds of outputs (both materials and data files) that could be produced by this run");
-        ret.setFk(new InputForeignKey(getExpSchema(), ExpProtocol.ApplicationType.ExperimentRunOutput, getContainerFilter()));
-        ret.setIsUnselectable(true);
-        return ret;
-    }
-
-    public BaseColumnInfo createDataInputsColumn(String alias)
-    {
-        var col = createMultiValueDatasColumn(alias, ExpProtocol.ApplicationType.ExperimentRun);
-        col.setDescription("Contains multi-value lookup to each data inputs produced by this run");
-        return col;
-    }
-
-    public BaseColumnInfo createDataOutputsColumn(String alias)
-    {
-        var col = createMultiValueDatasColumn(alias, ExpProtocol.ApplicationType.ExperimentRunOutput);
-        col.setDescription("Contains multi-value lookup to each data outputs produced by this run");
-        return col;
-    }
-
-    protected BaseColumnInfo createMultiValueDatasColumn(String alias, final ExpProtocol.ApplicationType type)
-    {
-        final String dataIdName = type == ExpProtocol.ApplicationType.ExperimentRun ? "InputDataId" : "OutputDataId";
-
-        var dataOutputsCol = wrapColumn(alias, _rootTable.getColumn("RowId"));
-        dataOutputsCol.setReadOnly(true);
-        dataOutputsCol.setShownInInsertView(false);
-        dataOutputsCol.setShownInUpdateView(false);
-        dataOutputsCol.setFk(new MultiValuedForeignKey(new LookupForeignKey("RunId")
-        {
-            @Override
-            public TableInfo getLookupTableInfo()
-            {
-                final ContainerFilter cf = ExpRunTableImpl.this.getContainerFilter();
-                VirtualTable t = new VirtualTable(ExperimentServiceImpl.get().getSchema(), null)
-                {
-                    @NotNull
-                    @Override
-                    public SQLFragment getFromSQL()
-                    {
-                        SQLFragment sql = new SQLFragment("SELECT pa.RunId, di.DataId AS ");
-                        sql.append(dataIdName);
-                        sql.append(" FROM ");
-                        sql.append(ExperimentServiceImpl.get().getTinfoProtocolApplication(), "pa");
-                        sql.append(", ");
-                        sql.append(ExperimentServiceImpl.get().getTinfoDataInput(), "di");
-                        sql.append(" WHERE di.TargetApplicationId = pa.RowId AND pa.CpasType = '");
-                        sql.append(type);
-                        sql.append("'");
-                        return sql;
-                    }
-                };
-                var runCol = new BaseColumnInfo("RunId", t, JdbcType.INTEGER);
-                t.addColumn(runCol);
-
-                var dataCol = new BaseColumnInfo(dataIdName, t, JdbcType.INTEGER);
-                dataCol.setFk(getExpSchema().getDataIdForeignKey(cf));
-                t.addColumn(dataCol);
-                return t;
-            }
-        }, dataIdName));
-
-        return dataOutputsCol;
-    }
-
-    @Override
-    protected void populateColumns()
-    {
-        ExpSchema schema = getExpSchema();
-        addColumn(Column.RowId);
-        addColumn(Column.Flag);
-        addColumn(Column.Links);
-        addColumn(Column.Name);
-        setTitleColumn(Column.Name.toString());
-        addColumn(Column.Comments);
-        addColumn(Column.Created);
-        addColumn(Column.CreatedBy);
-        addColumn(Column.Modified);
-        addColumn(Column.ModifiedBy);
-        addContainerColumn(Column.Folder, null);
-        addColumn(Column.FilePathRoot).setHidden(true);
-        addColumn(Column.JobId).setFk(schema.getJobForeignKey());
-        addColumn(Column.Replaced);
-        addColumn(Column.ReplacedByRun);
-        addColumn(Column.ReplacesRun);
-        addColumn(Column.LSID).setHidden(true);
-        addColumn(Column.Protocol).setFk(schema.getProtocolForeignKey(getContainerFilter(), "LSID"));
-        addColumn(Column.RunGroups);
-        addColumn(Column.RunGroupToggle);
-        addColumn(Column.Input);
-        addColumn(Column.Output);
-        addColumn(Column.DataInputs);
-        addColumn(Column.DataOutputs);
-
-        ActionURL urlDetails = new ActionURL(ExperimentController.ShowRunTextAction.class, schema.getContainer());
-        setDetailsURL(new DetailsURL(urlDetails, Collections.singletonMap("rowId", "RowId")));
-
-        List<FieldKey> defaultVisibleColumns = new ArrayList<>(getDefaultVisibleColumns());
-        defaultVisibleColumns.remove(FieldKey.fromParts(Column.Comments));
-        defaultVisibleColumns.remove(FieldKey.fromParts(Column.JobId));
-        defaultVisibleColumns.remove(FieldKey.fromParts(Column.Folder));
-        defaultVisibleColumns.remove(FieldKey.fromParts(Column.RunGroupToggle));
-        defaultVisibleColumns.remove(FieldKey.fromParts(Column.ReplacedByRun));
-        defaultVisibleColumns.remove(FieldKey.fromParts(Column.ReplacesRun));
-        defaultVisibleColumns.remove(FieldKey.fromParts(Column.DataInputs));
-        defaultVisibleColumns.remove(FieldKey.fromParts(Column.DataOutputs));
-        defaultVisibleColumns.remove(FieldKey.fromParts(Column.Modified));
-        defaultVisibleColumns.remove(FieldKey.fromParts(Column.ModifiedBy));
-        setDefaultVisibleColumns(defaultVisibleColumns);
-    }
-
-    /**
-     * This DisplayColumn renders a list of RunGroups.  The url expression
-     * set on this DisplayColumn will be evaluated with a RenderContext
-     * containing a key "experimentId" set to the value of the ExpExperiment run id. 
-     */
-    public class RunGroupListDisplayColumn extends DataColumn
-    {
-        private final ExperimentsForeignKey _fk;
-
-        public RunGroupListDisplayColumn(ColumnInfo col, ExpRunTableImpl.ExperimentsForeignKey fk)
-        {
-            super(col);
-            _fk = fk;
-            setWidth("200");
-        }
-
-        @Override
-        public boolean isFilterable()
-        {
-            return false;
-        }
-
-        @Override
-        public boolean isSortable()
-        {
-            return false;
-        }
-
-        public String buildString(RenderContext ctx, boolean addLinks)
-        {
-            StringBuilder sb = new StringBuilder();
-            String separator = "";
-            Object oldExperimentId = ctx.get("experimentId");
-
-            for (ExpExperiment exp : _fk.getExperiments())
-            {
-                FieldKey key = new FieldKey(getBoundColumn().getFieldKey(), exp.getName());
-                ColumnInfo runGroupColumn = ctx.getFieldMap().get(key);
-                if (runGroupColumn != null && Boolean.TRUE.equals(runGroupColumn.getValue(ctx)))
-                {
-                    sb.append(separator);
-                    if (addLinks)
-                    {
-                        sb.append("<a href=\"");
-                        ctx.put("experimentId", exp.getRowId());
-                        String url = renderURL(ctx);
-                        if (url == null)
-                        {
-                            url = ExperimentController.ExperimentUrlsImpl.get().getExperimentDetailsURL(exp.getContainer(), exp).getLocalURIString();
-                        }
-                        sb.append(url);
-                        sb.append("\">");
-                    }
-                    PageFlowUtil.filter(sb.append(exp.getName()));
-                    if (addLinks)
-                    {
-                        sb.append("</a>");
-                    }
-                    separator = ", ";
-                }
-                ctx.put("experimentId", oldExperimentId);
-            }
-            if (sb.length() == 0)
-            {
-                return "";
-            }
-            return sb.toString();
-        }
-
-        @Override
-        public String getDisplayValue(RenderContext ctx)
-        {
-            return buildString(ctx, false);
-        }
-
-        // 10481: convince ExcelColumn.setSimpleType() that we are actually a string.
-        @Override
-        public Class getDisplayValueClass()
-        {
-            return String.class;
-        }
-
-        @NotNull
-        @Override
-        public String getCssStyle(RenderContext ctx)
-        {
-            // Use our custom concatenated string instead of the underlying RowId value
-            String value = buildString(ctx, false);
-            for (ConditionalFormat format : getBoundColumn().getConditionalFormats())
-            {
-                if (format.meetsCriteria(value))
-                {
-                    return format.getCssStyle();
-                }
-            }
-            return "";
-        }
-
-        @Override
-        public void renderGridCellContents(RenderContext ctx, Writer out) throws IOException
-        {
-            out.write(buildString(ctx, true));
-        }
-
-        @Override
-        public void addQueryFieldKeys(Set<FieldKey> keys)
-        {
-            FieldKey key = getBoundColumn().getFieldKey();
-            for (ExpExperiment exp : _fk.getExperiments())
-            {
-                keys.add(new FieldKey(key, exp.getName()));
-            }
-        }
-    }
-
-    public static class RunGraphDisplayColumn extends DataColumn
-    {
-        public RunGraphDisplayColumn(ColumnInfo info)
-        {
-            super(info);
-            setCaption("");
-            setWidth("18");
-        }
-
-        @Override
-        public boolean isFilterable()
-        {
-            return false;
-        }
-
-        @Override
-        public boolean isSortable()
-        {
-            return false;
-        }
-
-        @Override
-        public void renderGridCellContents(RenderContext ctx, Writer out) throws IOException
-        {
-            Object rowId = getColumnInfo().getValue(ctx);
-            if (rowId != null)
-            {
-                ActionURL graphURL = PageFlowUtil.urlProvider(ExperimentUrls.class).getRunGraphURL(ctx.getContainer(), ((Number)rowId).intValue());
-                out.write("<a href=\"" + graphURL.getLocalURIString() + "\" title=\"Experiment run graph\"><img src=\"" + AppProps.getInstance().getContextPath() + "/Experiment/images/graphIcon.gif\" height=\"18\" width=\"18\"/></a>");
-            }
-        }
-    }
-
-    private class ExperimentsForeignKey implements ForeignKey
-    {
-        private List<ExpExperimentImpl> _experiments;
-
-        public ExperimentsForeignKey()
-        {
-        }
-
-        private synchronized List<ExpExperimentImpl> getExperiments()
-        {
-            if (_experiments == null)
-            {
-                _experiments = ExperimentServiceImpl.get().getExperiments(getContainer(), _userSchema.getUser(), true, false);
-            }
-            return _experiments;
-        }
-
-        @Override
-        public ColumnInfo createLookupColumn(final ColumnInfo parent, String displayField)
-        {
-            if (displayField == null)
-                return null;
-            for (final ExpExperiment exp : getExperiments())
-            {
-                if (displayField.equalsIgnoreCase(exp.getName()))
-                {
-                    ExprColumn result = new ExprColumn(parent.getParentTable(), FieldKey.fromParts(exp.getName()), new SQLFragment("~~PLACEHOLDER~~"), JdbcType.BOOLEAN, parent)
-                    {
-                        @Override
-                        public SQLFragment getValueSql(String tableAlias)
-                        {
-                            SQLFragment sql = new SQLFragment("EXISTS (SELECT ExperimentId FROM ");
-                            sql.append(ExperimentServiceImpl.get().getTinfoRunList(), "rl");
-                            sql.append(" WHERE ExperimentRunId = ").append(parent.getValueSql(tableAlias).getSQL()).append(" AND ExperimentId = ").append(exp.getRowId()).append(")");
-
-                            return getSqlDialect().wrapExistsExpression(sql);
-                        }
-                    };
-                    FieldKey parentFieldKey = FieldKey.fromString(parent.getName());
-                    result.setDisplayColumnFactory(new ExperimentMembershipDisplayColumnFactory(exp.getRowId(), parentFieldKey.getParent()));
-                    result.setFormat("Y;N");
-                    return result;
-                }
-            }
-            return null;
-        }
-
-        @Override
-        public StringExpression getURL(ColumnInfo parent)
-        {
-            return null;
-        }
-
-        @Override
-        public Container getLookupContainer()
-        {
-            return null;
-        }
-
-        @Override
-        public String getLookupTableName()
-        {
-            return ExpSchema.TableType.RunGroups.toString();
-        }
-
-        @Override
-        public String getLookupSchemaName()
-        {
-            return ExpSchema.SCHEMA_NAME;
-        }
-
-        @Override
-        public String getLookupColumnName()
-        {
-            return null; // XXX: NYI
-        }
-
-        @Override
-        public String getLookupDisplayName()
-        {
-            return null;
-        }
-
-        @Override
-        public TableInfo getLookupTableInfo()
-        {
-            VirtualTable result = new VirtualTable<>(ExperimentServiceImpl.get().getSchema(), "Experiments", getUserSchema());
-            for (ExpExperiment experiment : getExperiments())
-            {
-                var column = new BaseColumnInfo(experiment.getName(), JdbcType.BOOLEAN);
-                column.setParentTable(result);
-                result.safeAddColumn(column);
-            }
-            return result;
-        }
-
-        @Override
-        public NamedObjectList getSelectList(RenderContext ctx)
-        {
-            // XXX: NYI
-            return new NamedObjectList();
-        }
-
-        @Override
-        public ForeignKey remapFieldKeys(FieldKey parent, Map<FieldKey, FieldKey> mapping)
-        {
-            return this;
-        }
-
-        @Override
-        public Set<FieldKey> getSuggestedColumns()
-        {
-            return null;
-        }
-    }
-
-    @Override
-    public boolean needsContainerClauseAdded()
-    {
-        return super.needsContainerClauseAdded() && _experiment == null;
-    }
-
-    @Override
-    public QueryUpdateService getUpdateService()
-    {
-        return new RunTableUpdateService(this);
-    }
-
-    private static class RunTableUpdateService extends AbstractQueryUpdateService
-    {
-        private RemapCache _cache = new RemapCache();       // only used if the experimental feature : EXPERIMENTAL_RESOLVE_LOOKUPS_BY_VALUE is enabled
-
-        RunTableUpdateService(ExpRunTable queryTable)
-        {
-            super(queryTable);
-        }
-
-        @Override
-        protected Map<String, Object> getRow(User user, Container container, Map<String, Object> keys)
-        {
-            Object rowIdRaw = keys.get(Column.RowId.toString());
-            if (rowIdRaw != null)
-            {
-                Integer rowId = (Integer) ConvertUtils.convert(rowIdRaw.toString(), Integer.class);
-                return new TableSelector(getQueryTable(), new SimpleFilter(FieldKey.fromParts(Column.RowId), rowId), null).getMap();
-            }
-            return null;
-        }
-
-        @Override
-        protected Map<String, Object> insertRow(User user, Container container, Map<String, Object> row)
-        {
-            throw new UnsupportedOperationException();
-        }
-
-        @Override
-        protected Map<String, Object> updateRow(User user, Container container, Map<String, Object> row, @NotNull Map<String, Object> oldRow) throws ValidationException, QueryUpdateServiceException
-        {
-            ExpRunImpl run = getRun(oldRow);
-            if (run != null)
-            {
-                // Don't trust that they're trying to edit a run from the current container
-                if (!run.getContainer().hasPermission(user, UpdatePermission.class))
-                {
-                    throw new UnauthorizedException("You do not have permission to edit a run in " + run.getContainer());
-                }
-
-                try
-                {
-                    StringBuilder sb = new StringBuilder("Run edited.");
-                    for (Map.Entry<String, Object> entry : row.entrySet())
-                    {
-                        // Most fields in the hard table can't be modified, but there are a few
-                        Object value = entry.getValue();
-                        if (entry.getKey().equalsIgnoreCase(Column.Name.toString()))
-                        {
-                            String newName = value == null ? null : (String)ConvertUtils.convert(value.toString(), String.class);
-                            appendPropertyIfChanged(sb, "Name", run.getName(), newName);
-                            run.setName(newName);
-                        }
-                        else if (entry.getKey().equalsIgnoreCase(Column.Comments.toString()))
-                        {
-                            String newComment = value == null ? null : (String)ConvertUtils.convert(value.toString(), String.class);
-                            appendPropertyIfChanged(sb, "Comment", run.getComments(), newComment);
-                            run.setComments(newComment);
-                        }
-                        else if (entry.getKey().equalsIgnoreCase(Column.Flag.toString()))
-                        {
-                            String newFlag = value == null ? null : (String)ConvertUtils.convert(value.toString(), String.class);
-                            appendPropertyIfChanged(sb, "Flag", run.getComment(), newFlag);
-                            run.setComment(user, newFlag);
-                        }
-
-                        // Also check for properties
-                        ColumnInfo col = getQueryTable().getColumn(entry.getKey());
-                        if (col instanceof PropertyColumn)
-                        {
-                            PropertyColumn propColumn = (PropertyColumn)col;
-                            PropertyDescriptor propertyDescriptor = propColumn.getPropertyDescriptor();
-                            Object oldValue = run.getProperty(propertyDescriptor);
-                            if (propertyDescriptor.getPropertyType() == PropertyType.FILE_LINK && (value instanceof MultipartFile || value instanceof SpringAttachmentFile))
-                            {
-                                value = saveFile(container, col.getName(), value, AssayFileWriter.DIR_NAME);
-                            }
-
-                            if (ExperimentalFeatureService.get().isFeatureEnabled(EXPERIMENTAL_RESOLVE_LOOKUPS_BY_VALUE))
-                            {
-                                if (col.getFk() != null && value != null)
-                                {
-                                    try
-                                    {
-                                        value = ConvertUtils.convert(String.valueOf(value), col.getJavaClass());
-                                    }
-                                    catch (ConversionException e)
-                                    {
-                                        ForeignKey fk = col.getFk();
-                                        Object remappedValue = _cache.remap(SchemaKey.fromParts(fk.getLookupSchemaName()), fk.getLookupTableName(), user, container, ContainerFilter.Type.CurrentPlusProjectAndShared, String.valueOf(value));
-                                        if (remappedValue != null)
-                                            value = remappedValue;
-                                    }
-                                }
-                            }
-                            run.setProperty(user, propertyDescriptor, value);
-
-                            Object newValue = value;
-                            TableInfo fkTableInfo = col.getFkTableInfo();
-                            if (fkTableInfo != null)
-                            {
-                                // Do type conversion in case there's a mismatch in the lookup source and target columns
-                                Class<?> keyColumnType = fkTableInfo.getPkColumns().get(0).getJavaClass();
-                                if (newValue != null && !keyColumnType.isAssignableFrom(newValue.getClass()))
-                                {
-                                    newValue = ConvertUtils.convert(newValue.toString(), keyColumnType);
-                                }
-                                if (oldValue != null && !keyColumnType.isAssignableFrom(oldValue.getClass()))
-                                {
-                                    oldValue = ConvertUtils.convert(oldValue.toString(), keyColumnType);
-                                }
-                                Map<String, Object> oldLookupTarget = new TableSelector(fkTableInfo).getMap(oldValue);
-                                if (oldLookupTarget != null)
-                                {
-                                    oldValue = oldLookupTarget.get(fkTableInfo.getTitleColumn());
-                                }
-                                Map<String, Object> newLookupTarget = new TableSelector(fkTableInfo).getMap(newValue);
-                                if (newLookupTarget != null)
-                                {
-                                    newValue = newLookupTarget.get(fkTableInfo.getTitleColumn());
-                                }
-                            }
-                            appendPropertyIfChanged(sb, propertyDescriptor.getNonBlankCaption(), oldValue, newValue);
-                        }
-                    }
-                    run.save(user);
-                    ExperimentServiceImpl.get().auditRunEvent(user, run.getProtocol(), run, null, sb.toString());
-                }
-                catch (ConversionException e)
-                {
-                    throw new ValidationException(e.getMessage());
-                }
-                catch (BatchValidationException e)
-                {
-                    throw new QueryUpdateServiceException(e);
-                }
-            }
-            return getRow(user, container, oldRow);
-        }
-
-        private StringBuilder appendPropertyIfChanged(StringBuilder sb, String label, Object oldValue, Object newValue)
-        {
-            if (!Objects.equals(oldValue, newValue))
-            {
-                sb.append(" ");
-                sb.append(label);
-                sb.append(" changed from ");
-                sb.append(oldValue == null ? "blank" : "'" + oldValue + "'");
-                sb.append(" to ");
-                sb.append(newValue == null ? "blank" : "'" + newValue + "'");
-                sb.append(".");
-            }
-            return sb;
-        }
-
-        private ExpRunImpl getRun(Map<String, Object> row)
-        {
-            Object rowIdRaw = row.get(Column.RowId.toString());
-            if (rowIdRaw != null)
-            {
-                Integer rowId = (Integer) ConvertUtils.convert(rowIdRaw.toString(), Integer.class);
-                if (rowId != null)
-                {
-                    return ExperimentServiceImpl.get().getExpRun(rowId.intValue());
-                }
-            }
-            Object lsidRaw = row.get(Column.LSID.toString());
-            if (lsidRaw != null)
-            {
-                String lsid = lsidRaw.toString();
-                return ExperimentServiceImpl.get().getExpRun(lsid);
-            }
-            return null;
-        }
-
-        @Override
-        protected Map<String, Object> deleteRow(User user, Container container, Map<String, Object> oldRow)
-        {
-            ExpRun run = getRun(oldRow);
-            if (run != null)
-            {
-                run.delete(user);
-            }
-
-            return oldRow;
-        }
-
-        @Override
-        protected int truncateRows(User user, Container c)
-        {
-            final ExperimentServiceImpl svc = ExperimentServiceImpl.get();
-            String sql = "SELECT RowId FROM " + svc.getTinfoExperimentRun() + " WHERE Container = ?";
-            int[] runIds = ArrayUtils.toPrimitive(new SqlSelector(svc.getExpSchema(), sql, c).getArray(Integer.class));
-
-            ExperimentServiceImpl.get().deleteExperimentRunsByRowIds(c, user, runIds);
-            return runIds.length;
-        }
-    }
-}
+/*
+ * Copyright (c) 2008-2019 LabKey Corporation
+ *
+ * Licensed under the Apache License, Version 2.0 (the "License");
+ * you may not use this file except in compliance with the License.
+ * You may obtain a copy of the License at
+ *
+ *     http://www.apache.org/licenses/LICENSE-2.0
+ *
+ * Unless required by applicable law or agreed to in writing, software
+ * distributed under the License is distributed on an "AS IS" BASIS,
+ * WITHOUT WARRANTIES OR CONDITIONS OF ANY KIND, either express or implied.
+ * See the License for the specific language governing permissions and
+ * limitations under the License.
+ */
+
+package org.labkey.experiment.api;
+
+import org.apache.commons.beanutils.ConversionException;
+import org.apache.commons.beanutils.ConvertUtils;
+import org.apache.commons.lang3.ArrayUtils;
+import org.jetbrains.annotations.NotNull;
+import org.labkey.api.attachments.SpringAttachmentFile;
+import org.labkey.api.collections.NamedObjectList;
+import org.labkey.api.data.*;
+import org.labkey.api.exp.PropertyColumn;
+import org.labkey.api.exp.PropertyDescriptor;
+import org.labkey.api.exp.PropertyType;
+import org.labkey.api.exp.api.ExpData;
+import org.labkey.api.exp.api.ExpExperiment;
+import org.labkey.api.exp.api.ExpMaterial;
+import org.labkey.api.exp.api.ExpProtocol;
+import org.labkey.api.exp.api.ExpRun;
+import org.labkey.api.exp.api.ExperimentUrls;
+import org.labkey.api.exp.query.ExpRunGroupMapTable;
+import org.labkey.api.exp.query.ExpRunTable;
+import org.labkey.api.exp.query.ExpSchema;
+import org.labkey.api.exp.query.ExpTable;
+import org.labkey.api.gwt.client.FacetingBehaviorType;
+import org.labkey.api.query.AbstractQueryUpdateService;
+import org.labkey.api.query.BatchValidationException;
+import org.labkey.api.query.DetailsURL;
+import org.labkey.api.query.ExprColumn;
+import org.labkey.api.query.FieldKey;
+import org.labkey.api.query.LookupForeignKey;
+import org.labkey.api.query.QueryUpdateService;
+import org.labkey.api.query.QueryUpdateServiceException;
+import org.labkey.api.query.RowIdForeignKey;
+import org.labkey.api.query.SchemaKey;
+import org.labkey.api.query.UserSchema;
+import org.labkey.api.query.ValidationException;
+import org.labkey.api.security.User;
+import org.labkey.api.security.permissions.UpdatePermission;
+import org.labkey.api.settings.AppProps;
+import org.labkey.api.assay.AssayFileWriter;
+import org.labkey.api.settings.ExperimentalFeatureService;
+import org.labkey.api.util.PageFlowUtil;
+import org.labkey.api.util.StringExpression;
+import org.labkey.api.view.ActionURL;
+import org.labkey.api.view.UnauthorizedException;
+import org.labkey.experiment.controllers.exp.ExperimentController;
+import org.labkey.experiment.controllers.exp.ExperimentMembershipDisplayColumnFactory;
+import org.springframework.web.multipart.MultipartFile;
+
+import java.io.IOException;
+import java.io.Writer;
+import java.util.ArrayList;
+import java.util.Collections;
+import java.util.List;
+import java.util.Map;
+import java.util.Objects;
+import java.util.Set;
+
+import static org.labkey.api.data.RemapCache.EXPERIMENTAL_RESOLVE_LOOKUPS_BY_VALUE;
+
+public class ExpRunTableImpl extends ExpTableImpl<ExpRunTable.Column> implements ExpRunTable
+{
+    ExpProtocol _protocol;
+    ExpExperiment _experiment;
+    String[] _protocolPatterns;
+
+    private ExpMaterial _inputMaterial;
+    private ExpData _inputData;
+
+    public ExpRunTableImpl(String name, UserSchema schema, ContainerFilter cf)
+    {
+        super(name, ExperimentServiceImpl.get().getTinfoExperimentRun(), schema, new ExpRunImpl(new ExperimentRun()), cf);
+    }
+
+    @Override
+    public ExpProtocol getProtocol()
+    {
+        return _protocol;
+    }
+
+    @Override
+    public void setProtocol(ExpProtocol protocol)
+    {
+        checkLocked();
+        if (_protocol != null)
+            throw new IllegalStateException("Cannot unset protocol");
+        _protocol = protocol;
+        if (_protocol != null)
+        {
+            addCondition(_rootTable.getColumn("ProtocolLSID"), protocol.getLSID());
+        }
+    }
+
+    @Override
+    public void setProtocolPatterns(String... patterns)
+    {
+        setFilterPatterns("ProtocolLSID", patterns);
+    }
+
+    @Override
+    public ExpExperiment getExperiment()
+    {
+        return _experiment;
+    }
+
+    @Override
+    public void setInputMaterial(ExpMaterial material)
+    {
+        checkLocked();
+        if (_inputMaterial != null)
+        {
+            throw new IllegalArgumentException("Cannot unset source material");
+        }
+        if (material == null)
+        {
+            return;
+        }
+        _inputMaterial = material;
+        addCondition(new SQLFragment( " LSID IN " +
+            "(SELECT RunLSID FROM " + ExperimentServiceImpl.get().getTinfoExperimentRunMaterialInputs() + " WHERE RowId = ?)", _inputMaterial.getRowId()));
+    }
+
+    @Override
+    public ExpMaterial getInputMaterial()
+    {
+        return _inputMaterial;
+    }
+
+    @Override
+    public void setInputData(ExpData data)
+    {
+        checkLocked();
+        if (_inputData != null)
+        {
+            throw new IllegalArgumentException("Cannot unset input data");
+        }
+        if (data == null)
+        {
+            return;
+        }
+        _inputData = data;
+        addCondition(new SQLFragment( " LSID IN " +
+            "(SELECT RunLSID FROM " + ExperimentServiceImpl.get().getTinfoExperimentRunDataInputs() + " WHERE RowId = ?)", _inputData.getRowId()));
+
+    }
+
+    @Override
+    public ExpData getInputData()
+    {
+        return _inputData;
+    }
+
+    @Override
+    public void setRuns(List<ExpRun> runs)
+    {
+        checkLocked();
+        if (runs.isEmpty())
+        {
+            addCondition(new SQLFragment("1 = 2"));
+        }
+        else
+        {
+            SQLFragment sql = new SQLFragment();
+            //sql.append(ExperimentServiceImpl.get().getTinfoExperimentRun());
+            sql.append("RowID IN (");
+            String separator = "";
+            for (ExpRun run : runs)
+            {
+                sql.append(separator);
+                separator = ", ";
+                sql.append(run.getRowId());
+            }
+            sql.append(")");
+            addCondition(sql);
+        }
+    }
+
+    @Override
+    public void setExperiment(ExpExperiment experiment)
+    {
+        checkLocked();
+        if (_experiment != null)
+            throw new IllegalArgumentException("Cannot unset experiment");
+        if (experiment == null)
+            return;
+        _experiment = experiment;
+        addCondition(new SQLFragment(" RowId IN ( SELECT ExperimentRunId FROM " + ExperimentServiceImpl.get().getTinfoRunList() + " "
+                    +  " WHERE ExperimentId = " +  experiment.getRowId() + " ) "));
+
+        if (_userSchema.getContainer().equals(ContainerManager.getSharedContainer()))
+        {
+            // If we're in the /Shared project, look everywhere
+            setContainerFilter(new ContainerFilter.AllFolders(_userSchema.getUser()));
+        }
+        else if (getContainer().isProject())
+        {
+            // If we're in a project, look in subfolders
+            setContainerFilter(new ContainerFilter.CurrentAndSubfolders(_userSchema.getUser()));
+        }
+    }
+
+    @Override
+    public BaseColumnInfo createColumn(String alias, Column column)
+    {
+        switch (column)
+        {
+            case Comments:
+                return wrapColumn(alias, _rootTable.getColumn("Comments"));
+            case Folder:
+                var containerColumn = wrapColumn(alias, _rootTable.getColumn("Container"));
+                containerColumn.setUserEditable(false);
+                containerColumn.setShownInInsertView(false);
+                containerColumn.setShownInUpdateView(false);
+                return containerColumn;
+            case Created:
+                var createdCol = wrapColumn(alias, _rootTable.getColumn("Created"));
+                createdCol.setUserEditable(false);
+                createdCol.setShownInInsertView(false);
+                createdCol.setShownInUpdateView(false);
+                return createdCol;
+            case CreatedBy:
+                return createUserColumn(alias, _rootTable.getColumn("CreatedBy"));
+            case FilePathRoot:
+                var filePathRootColumn = wrapColumn(alias, _rootTable.getColumn("FilePathRoot"));
+                filePathRootColumn.setUserEditable(false);
+                filePathRootColumn.setShownInInsertView(false);
+                filePathRootColumn.setShownInUpdateView(false);
+                return filePathRootColumn;
+            case LSID:
+                var lsidColumn = wrapColumn(alias, _rootTable.getColumn("LSID"));
+                lsidColumn.setShownInInsertView(false);
+                lsidColumn.setShownInUpdateView(false);
+                lsidColumn.setShownInDetailsView(false);
+                lsidColumn.setUserEditable(false);
+                return lsidColumn;
+            case Modified:
+                var modifiedCol = wrapColumn(alias, _rootTable.getColumn("Modified"));
+                modifiedCol.setUserEditable(false);
+                modifiedCol.setShownInInsertView(false);
+                modifiedCol.setShownInUpdateView(false);
+                return modifiedCol;
+            case ModifiedBy:
+                return createUserColumn(alias, _rootTable.getColumn("ModifiedBy"));
+            case Name:
+                return wrapColumn(alias, _rootTable.getColumn("Name"));
+            case Protocol:
+                var protocolColumn = wrapColumn(alias, _rootTable.getColumn("ProtocolLSID"));
+                protocolColumn.setUserEditable(false);
+                protocolColumn.setShownInInsertView(false);
+                protocolColumn.setShownInUpdateView(false);
+                return protocolColumn;
+            case ProtocolStep:
+            {
+                SQLFragment sql = new SQLFragment("(SELECT MIN(exp.Protocol.Name) FROM exp.Protocol " +
+                        "\nINNER JOIN exp.ProtocolApplication ON exp.Protocol.LSID = exp.ProtocolApplication.ProtocolLSID" +
+                        "\nWHERE exp.ProtocolApplication.CpasType = 'ProtocolApplication' AND exp.ProtocolApplication.RunId = " +
+                        ExprColumn.STR_TABLE_ALIAS + ".RowId)");
+
+                return new ExprColumn(this, alias, sql, JdbcType.VARCHAR);
+            }
+            case RowId:
+            {
+                var ret = wrapColumn(alias, _rootTable.getColumn("RowId"));
+                if (getPkColumns().isEmpty())
+                    ret.setKeyField(true);
+                ret.setSortDirection(Sort.SortDirection.DESC);
+                ret.setFk(new RowIdForeignKey(ret));
+                ret.setHidden(true);
+                ret.setURL(DetailsURL.fromString("/experiment/showRunText.view?rowId=${rowid}"));
+                return ret;
+            }
+            case Flag:
+                return createFlagColumn(alias);
+            case Links:
+            {
+                var result = wrapColumn("Links", _rootTable.getColumn("RowId"));
+                result.setDescription("Link to the run's graph");
+                result.setShownInUpdateView(false);
+                result.setShownInInsertView(false);
+                result.setDisplayColumnFactory(RunGraphDisplayColumn::new);
+                return result;
+            }
+            case RunGroupToggle:
+                var toggleCol = wrapColumn(alias, _rootTable.getColumn("RowId"));
+                toggleCol.setKeyField(false);
+                toggleCol.setDescription("A lookup to individual columns that show if the run is a member of each run group that's in scope");
+                toggleCol.setTextAlign("left");
+                toggleCol.setIsUnselectable(true);
+                final ExperimentsForeignKey fk = new ExperimentsForeignKey();
+                toggleCol.setFk(fk);
+                toggleCol.setDisplayColumnFactory(colInfo -> new RunGroupListDisplayColumn(colInfo, fk));
+                toggleCol.setShownInInsertView(false);
+                toggleCol.setShownInUpdateView(false);
+                return toggleCol;
+            case RunGroups:
+                var col = wrapColumn(alias, _rootTable.getColumn("RowId"));
+                col.setKeyField(false);
+                col.setShownInInsertView(false);
+                col.setShownInUpdateView(false);
+                col.setFacetingBehaviorType(FacetingBehaviorType.ALWAYS_OFF);
+                col.setFk(new MultiValuedForeignKey(new LookupForeignKey(getContainerFilter(), ExpRunGroupMapTable.Column.Run.toString(), null)
+                {
+                    @Override
+                    public TableInfo getLookupTableInfo()
+                    {
+                        // TODO ContainerFilter: getLookupTableInfo() should not mutate table
+                        // for now use forWrite==true to get mutable tableinfo
+                        ExpTable result = (ExpTable)getExpSchema().getTable(ExpSchema.TableType.RunGroupMap.name(), getLookupContainerFilter(), true, true);
+                        result.getMutableColumn(ExpRunGroupMapTable.Column.RunGroup).setFk(getExpSchema().getRunGroupIdForeignKey(getContainerFilter(), false));
+                        return result;
+                    }
+                }, ExpRunGroupMapTable.Column.RunGroup.toString()));
+                return col;
+            case Input:
+                return createInputLookupColumn();
+            case Output:
+                return createOutputLookupColumn();
+            case DataInputs:
+                return createDataInputsColumn(alias);
+            case DataOutputs:
+                return createDataOutputsColumn(alias);
+            case JobId:
+                var ret = wrapColumn(alias, _rootTable.getColumn("JobId"));
+                ret.setLabel("Job");
+                ret.setUserEditable(false);
+                ret.setShownInInsertView(false);
+                ret.setShownInUpdateView(false);
+                return ret;
+            case ReplacedByRun:
+                var replacedByRunCol = wrapColumn(alias, _rootTable.getColumn("ReplacedByRunId"));
+                replacedByRunCol.setFk(getExpSchema().getRunIdForeignKey(getContainerFilter()));
+                replacedByRunCol.setLabel("Replaced By");
+                replacedByRunCol.setShownInInsertView(false);
+                replacedByRunCol.setShownInUpdateView(false);
+                return replacedByRunCol;
+            case Replaced:
+                SQLFragment replacedSQL = new SQLFragment("CASE WHEN " + ExprColumn.STR_TABLE_ALIAS + ".ReplacedByRunId IS NULL THEN ? ELSE ? END");
+                replacedSQL.add(false);
+                replacedSQL.add(true);
+                var replacedCol = new ExprColumn(this, alias, replacedSQL, JdbcType.BOOLEAN);
+                replacedCol.setHidden(true);
+                replacedCol.setShownInInsertView(false);
+                replacedCol.setShownInUpdateView(false);
+                return replacedCol;
+            case ReplacesRun:
+                SQLFragment replacesSQL = new SQLFragment("(SELECT MIN(er.RowId) FROM ");
+                replacesSQL.append(ExperimentServiceImpl.get().getTinfoExperimentRun(), "er");
+                replacesSQL.append(" WHERE er.ReplacedByRunId = ");
+                replacesSQL.append(ExprColumn.STR_TABLE_ALIAS);
+                replacesSQL.append(".RowId)");
+                var replacesRunCol = new ExprColumn(this, "ReplacesRun", replacesSQL, JdbcType.INTEGER);
+                replacesRunCol.setFk(getExpSchema().getRunIdForeignKey(getContainerFilter()));
+                replacesRunCol.setLabel("Replaces");
+                replacesRunCol.setDescription("The run that this run replaces, usually with updated or corrected information");
+                return replacesRunCol;
+            case Batch:
+                var batchIdCol = wrapColumn(alias, _rootTable.getColumn("BatchId"));
+                batchIdCol.setUserEditable(false);
+                batchIdCol.setShownInInsertView(false);
+                batchIdCol.setShownInUpdateView(false);
+                batchIdCol.setFk(getExpSchema().getRunGroupIdForeignKey(getContainerFilter(), true));
+                return batchIdCol;
+            default:
+                throw new IllegalArgumentException("Unknown column " + column);
+        }
+    }
+
+    @Override
+    public BaseColumnInfo addDataInputColumn(String alias, String role)
+    {
+        checkLocked();
+        SQLFragment sql = new SQLFragment("(SELECT MIN(exp.datainput.dataid)" +
+                "\nFROM exp.datainput" +
+                "\nINNER JOIN exp.protocolapplication on exp.datainput.targetapplicationid = exp.protocolapplication.rowid" +
+                "\nWHERE exp.protocolapplication.cpastype = '" + ExpProtocol.ApplicationType.ExperimentRun + "'" +
+                "\nAND exp.protocolapplication.runid = " + ExprColumn.STR_TABLE_ALIAS + ".rowid" +
+                "\nAND ");
+        if (role == null)
+        {
+            sql.append("1 = 0");
+        }
+        else
+        {
+            sql.append("exp.datainput.role = ?");
+            sql.add(role);
+        }
+        sql.append(")");
+        return doAdd(new ExprColumn(this, alias, sql, JdbcType.INTEGER));
+    }
+
+    @Override
+    public BaseColumnInfo addDataCountColumn(String alias, String roleName)
+    {
+        checkLocked();
+        SQLFragment sql = new SQLFragment("(SELECT COUNT(DISTINCT exp.DataInput.DataId) FROM exp.DataInput " +
+                "\nINNER JOIN exp.ProtocolApplication ON exp.ProtocolApplication.RowId = exp.DataInput.TargetApplicationId" +
+                "\nWHERE exp.ProtocolApplication.RunId = " + ExprColumn.STR_TABLE_ALIAS + ".RowId" +
+                "\nAND ");
+        if (roleName == null)
+        {
+            sql.append("1 = 0");
+        }
+        else
+        {
+            sql.append("exp.DataInput.Role = ?");
+            sql.add(roleName);
+        }
+        sql.append(")");
+        return doAdd(new ExprColumn(this, alias, sql, JdbcType.INTEGER));
+    }
+
+    public BaseColumnInfo createInputLookupColumn()
+    {
+        SQLFragment sql = new SQLFragment("(SELECT MIN(exp.ProtocolApplication.RowId) FROM exp.ProtocolApplication " +
+                "\nWHERE exp.ProtocolApplication.RunId = " + ExprColumn.STR_TABLE_ALIAS + ".RowId" +
+                "\nAND exp.ProtocolApplication.CpasType = '" + ExpProtocol.ApplicationType.ExperimentRun + "')");
+        ExprColumn ret = new ExprColumn(this, Column.Input.toString(), sql, JdbcType.INTEGER);
+        ret.setDescription("Contains pointers to all of the different kinds of inputs (both materials and data files) that could be used for this run");
+        ret.setFk(new InputForeignKey(getExpSchema(), ExpProtocol.ApplicationType.ExperimentRun, getContainerFilter()));
+        ret.setIsUnselectable(true);
+        return ret;
+    }
+
+    public BaseColumnInfo createOutputLookupColumn()
+    {
+        SQLFragment sql = new SQLFragment("(SELECT MIN(exp.ProtocolApplication.RowId) FROM exp.ProtocolApplication " +
+                "\nWHERE exp.ProtocolApplication.RunId = " + ExprColumn.STR_TABLE_ALIAS + ".RowId" +
+                "\nAND exp.ProtocolApplication.CpasType = '" + ExpProtocol.ApplicationType.ExperimentRunOutput + "')");
+        ExprColumn ret = new ExprColumn(this, Column.Output.toString(), sql, JdbcType.INTEGER);
+        ret.setDescription("Contains pointers to all of the different kinds of outputs (both materials and data files) that could be produced by this run");
+        ret.setFk(new InputForeignKey(getExpSchema(), ExpProtocol.ApplicationType.ExperimentRunOutput, getContainerFilter()));
+        ret.setIsUnselectable(true);
+        return ret;
+    }
+
+    public BaseColumnInfo createDataInputsColumn(String alias)
+    {
+        var col = createMultiValueDatasColumn(alias, ExpProtocol.ApplicationType.ExperimentRun);
+        col.setDescription("Contains multi-value lookup to each data inputs produced by this run");
+        return col;
+    }
+
+    public BaseColumnInfo createDataOutputsColumn(String alias)
+    {
+        var col = createMultiValueDatasColumn(alias, ExpProtocol.ApplicationType.ExperimentRunOutput);
+        col.setDescription("Contains multi-value lookup to each data outputs produced by this run");
+        return col;
+    }
+
+    protected BaseColumnInfo createMultiValueDatasColumn(String alias, final ExpProtocol.ApplicationType type)
+    {
+        final String dataIdName = type == ExpProtocol.ApplicationType.ExperimentRun ? "InputDataId" : "OutputDataId";
+
+        var dataOutputsCol = wrapColumn(alias, _rootTable.getColumn("RowId"));
+        dataOutputsCol.setReadOnly(true);
+        dataOutputsCol.setShownInInsertView(false);
+        dataOutputsCol.setShownInUpdateView(false);
+        dataOutputsCol.setFk(new MultiValuedForeignKey(new LookupForeignKey("RunId")
+        {
+            @Override
+            public TableInfo getLookupTableInfo()
+            {
+                final ContainerFilter cf = ExpRunTableImpl.this.getContainerFilter();
+                VirtualTable t = new VirtualTable(ExperimentServiceImpl.get().getSchema(), null)
+                {
+                    @NotNull
+                    @Override
+                    public SQLFragment getFromSQL()
+                    {
+                        SQLFragment sql = new SQLFragment("SELECT pa.RunId, di.DataId AS ");
+                        sql.append(dataIdName);
+                        sql.append(" FROM ");
+                        sql.append(ExperimentServiceImpl.get().getTinfoProtocolApplication(), "pa");
+                        sql.append(", ");
+                        sql.append(ExperimentServiceImpl.get().getTinfoDataInput(), "di");
+                        sql.append(" WHERE di.TargetApplicationId = pa.RowId AND pa.CpasType = '");
+                        sql.append(type);
+                        sql.append("'");
+                        return sql;
+                    }
+                };
+                var runCol = new BaseColumnInfo("RunId", t, JdbcType.INTEGER);
+                t.addColumn(runCol);
+
+                var dataCol = new BaseColumnInfo(dataIdName, t, JdbcType.INTEGER);
+                dataCol.setFk(getExpSchema().getDataIdForeignKey(cf));
+                t.addColumn(dataCol);
+                return t;
+            }
+        }, dataIdName));
+
+        return dataOutputsCol;
+    }
+
+    @Override
+    protected void populateColumns()
+    {
+        ExpSchema schema = getExpSchema();
+        addColumn(Column.RowId);
+        addColumn(Column.Flag);
+        addColumn(Column.Links);
+        addColumn(Column.Name);
+        setTitleColumn(Column.Name.toString());
+        addColumn(Column.Comments);
+        addColumn(Column.Created);
+        addColumn(Column.CreatedBy);
+        addColumn(Column.Modified);
+        addColumn(Column.ModifiedBy);
+        addContainerColumn(Column.Folder, null);
+        addColumn(Column.FilePathRoot).setHidden(true);
+        addColumn(Column.JobId).setFk(schema.getJobForeignKey());
+        addColumn(Column.Replaced);
+        addColumn(Column.ReplacedByRun);
+        addColumn(Column.ReplacesRun);
+        addColumn(Column.LSID).setHidden(true);
+        addColumn(Column.Protocol).setFk(schema.getProtocolForeignKey(getContainerFilter(), "LSID"));
+        addColumn(Column.RunGroups);
+        addColumn(Column.RunGroupToggle);
+        addColumn(Column.Input);
+        addColumn(Column.Output);
+        addColumn(Column.DataInputs);
+        addColumn(Column.DataOutputs);
+
+        ActionURL urlDetails = new ActionURL(ExperimentController.ShowRunTextAction.class, schema.getContainer());
+        setDetailsURL(new DetailsURL(urlDetails, Collections.singletonMap("rowId", "RowId")));
+
+        List<FieldKey> defaultVisibleColumns = new ArrayList<>(getDefaultVisibleColumns());
+        defaultVisibleColumns.remove(FieldKey.fromParts(Column.Comments));
+        defaultVisibleColumns.remove(FieldKey.fromParts(Column.JobId));
+        defaultVisibleColumns.remove(FieldKey.fromParts(Column.Folder));
+        defaultVisibleColumns.remove(FieldKey.fromParts(Column.RunGroupToggle));
+        defaultVisibleColumns.remove(FieldKey.fromParts(Column.ReplacedByRun));
+        defaultVisibleColumns.remove(FieldKey.fromParts(Column.ReplacesRun));
+        defaultVisibleColumns.remove(FieldKey.fromParts(Column.DataInputs));
+        defaultVisibleColumns.remove(FieldKey.fromParts(Column.DataOutputs));
+        defaultVisibleColumns.remove(FieldKey.fromParts(Column.Modified));
+        defaultVisibleColumns.remove(FieldKey.fromParts(Column.ModifiedBy));
+        setDefaultVisibleColumns(defaultVisibleColumns);
+    }
+
+    /**
+     * This DisplayColumn renders a list of RunGroups.  The url expression
+     * set on this DisplayColumn will be evaluated with a RenderContext
+     * containing a key "experimentId" set to the value of the ExpExperiment run id. 
+     */
+    public class RunGroupListDisplayColumn extends DataColumn
+    {
+        private final ExperimentsForeignKey _fk;
+
+        public RunGroupListDisplayColumn(ColumnInfo col, ExpRunTableImpl.ExperimentsForeignKey fk)
+        {
+            super(col);
+            _fk = fk;
+            setWidth("200");
+        }
+
+        @Override
+        public boolean isFilterable()
+        {
+            return false;
+        }
+
+        @Override
+        public boolean isSortable()
+        {
+            return false;
+        }
+
+        public String buildString(RenderContext ctx, boolean addLinks)
+        {
+            StringBuilder sb = new StringBuilder();
+            String separator = "";
+            Object oldExperimentId = ctx.get("experimentId");
+
+            for (ExpExperiment exp : _fk.getExperiments())
+            {
+                FieldKey key = new FieldKey(getBoundColumn().getFieldKey(), exp.getName());
+                ColumnInfo runGroupColumn = ctx.getFieldMap().get(key);
+                if (runGroupColumn != null && Boolean.TRUE.equals(runGroupColumn.getValue(ctx)))
+                {
+                    sb.append(separator);
+                    if (addLinks)
+                    {
+                        sb.append("<a href=\"");
+                        ctx.put("experimentId", exp.getRowId());
+                        String url = renderURL(ctx);
+                        if (url == null)
+                        {
+                            url = ExperimentController.ExperimentUrlsImpl.get().getExperimentDetailsURL(exp.getContainer(), exp).getLocalURIString();
+                        }
+                        sb.append(url);
+                        sb.append("\">");
+                    }
+                    PageFlowUtil.filter(sb.append(exp.getName()));
+                    if (addLinks)
+                    {
+                        sb.append("</a>");
+                    }
+                    separator = ", ";
+                }
+                ctx.put("experimentId", oldExperimentId);
+            }
+            if (sb.length() == 0)
+            {
+                return "";
+            }
+            return sb.toString();
+        }
+
+        @Override
+        public String getDisplayValue(RenderContext ctx)
+        {
+            return buildString(ctx, false);
+        }
+
+        // 10481: convince ExcelColumn.setSimpleType() that we are actually a string.
+        @Override
+        public Class getDisplayValueClass()
+        {
+            return String.class;
+        }
+
+        @NotNull
+        @Override
+        public String getCssStyle(RenderContext ctx)
+        {
+            // Use our custom concatenated string instead of the underlying RowId value
+            String value = buildString(ctx, false);
+            for (ConditionalFormat format : getBoundColumn().getConditionalFormats())
+            {
+                if (format.meetsCriteria(value))
+                {
+                    return format.getCssStyle();
+                }
+            }
+            return "";
+        }
+
+        @Override
+        public void renderGridCellContents(RenderContext ctx, Writer out) throws IOException
+        {
+            out.write(buildString(ctx, true));
+        }
+
+        @Override
+        public void addQueryFieldKeys(Set<FieldKey> keys)
+        {
+            FieldKey key = getBoundColumn().getFieldKey();
+            for (ExpExperiment exp : _fk.getExperiments())
+            {
+                keys.add(new FieldKey(key, exp.getName()));
+            }
+        }
+    }
+
+    public static class RunGraphDisplayColumn extends DataColumn
+    {
+        public RunGraphDisplayColumn(ColumnInfo info)
+        {
+            super(info);
+            setCaption("");
+            setWidth("18");
+        }
+
+        @Override
+        public boolean isFilterable()
+        {
+            return false;
+        }
+
+        @Override
+        public boolean isSortable()
+        {
+            return false;
+        }
+
+        @Override
+        public void renderGridCellContents(RenderContext ctx, Writer out) throws IOException
+        {
+            Object rowId = getColumnInfo().getValue(ctx);
+            if (rowId != null)
+            {
+                ActionURL graphURL = PageFlowUtil.urlProvider(ExperimentUrls.class).getRunGraphURL(ctx.getContainer(), ((Number)rowId).intValue());
+                out.write("<a href=\"" + graphURL.getLocalURIString() + "\" title=\"Experiment run graph\"><img src=\"" + AppProps.getInstance().getContextPath() + "/Experiment/images/graphIcon.gif\" height=\"18\" width=\"18\"/></a>");
+            }
+        }
+    }
+
+    private class ExperimentsForeignKey implements ForeignKey
+    {
+        private List<ExpExperimentImpl> _experiments;
+
+        public ExperimentsForeignKey()
+        {
+        }
+
+        private synchronized List<ExpExperimentImpl> getExperiments()
+        {
+            if (_experiments == null)
+            {
+                _experiments = ExperimentServiceImpl.get().getExperiments(getContainer(), _userSchema.getUser(), true, false);
+            }
+            return _experiments;
+        }
+
+        @Override
+        public ColumnInfo createLookupColumn(final ColumnInfo parent, String displayField)
+        {
+            if (displayField == null)
+                return null;
+            for (final ExpExperiment exp : getExperiments())
+            {
+                if (displayField.equalsIgnoreCase(exp.getName()))
+                {
+                    ExprColumn result = new ExprColumn(parent.getParentTable(), FieldKey.fromParts(exp.getName()), new SQLFragment("~~PLACEHOLDER~~"), JdbcType.BOOLEAN, parent)
+                    {
+                        @Override
+                        public SQLFragment getValueSql(String tableAlias)
+                        {
+                            SQLFragment sql = new SQLFragment("EXISTS (SELECT ExperimentId FROM ");
+                            sql.append(ExperimentServiceImpl.get().getTinfoRunList(), "rl");
+                            sql.append(" WHERE ExperimentRunId = ").append(parent.getValueSql(tableAlias).getSQL()).append(" AND ExperimentId = ").append(exp.getRowId()).append(")");
+
+                            return getSqlDialect().wrapExistsExpression(sql);
+                        }
+                    };
+                    FieldKey parentFieldKey = FieldKey.fromString(parent.getName());
+                    result.setDisplayColumnFactory(new ExperimentMembershipDisplayColumnFactory(exp.getRowId(), parentFieldKey.getParent()));
+                    result.setFormat("Y;N");
+                    return result;
+                }
+            }
+            return null;
+        }
+
+        @Override
+        public StringExpression getURL(ColumnInfo parent)
+        {
+            return null;
+        }
+
+        @Override
+        public Container getLookupContainer()
+        {
+            return null;
+        }
+
+        @Override
+        public String getLookupTableName()
+        {
+            return ExpSchema.TableType.RunGroups.toString();
+        }
+
+        @Override
+        public String getLookupSchemaName()
+        {
+            return ExpSchema.SCHEMA_NAME;
+        }
+
+        @Override
+        public String getLookupColumnName()
+        {
+            return null; // XXX: NYI
+        }
+
+        @Override
+        public String getLookupDisplayName()
+        {
+            return null;
+        }
+
+        @Override
+        public TableInfo getLookupTableInfo()
+        {
+            VirtualTable result = new VirtualTable<>(ExperimentServiceImpl.get().getSchema(), "Experiments", getUserSchema());
+            for (ExpExperiment experiment : getExperiments())
+            {
+                var column = new BaseColumnInfo(experiment.getName(), JdbcType.BOOLEAN);
+                column.setParentTable(result);
+                result.safeAddColumn(column);
+            }
+            return result;
+        }
+
+        @Override
+        public NamedObjectList getSelectList(RenderContext ctx)
+        {
+            // XXX: NYI
+            return new NamedObjectList();
+        }
+
+        @Override
+        public ForeignKey remapFieldKeys(FieldKey parent, Map<FieldKey, FieldKey> mapping)
+        {
+            return this;
+        }
+
+        @Override
+        public Set<FieldKey> getSuggestedColumns()
+        {
+            return null;
+        }
+    }
+
+    @Override
+    public boolean needsContainerClauseAdded()
+    {
+        return super.needsContainerClauseAdded() && _experiment == null;
+    }
+
+    @Override
+    public QueryUpdateService getUpdateService()
+    {
+        return new RunTableUpdateService(this);
+    }
+
+    private static class RunTableUpdateService extends AbstractQueryUpdateService
+    {
+        private RemapCache _cache = new RemapCache();       // only used if the experimental feature : EXPERIMENTAL_RESOLVE_LOOKUPS_BY_VALUE is enabled
+
+        RunTableUpdateService(ExpRunTable queryTable)
+        {
+            super(queryTable);
+        }
+
+        @Override
+        protected Map<String, Object> getRow(User user, Container container, Map<String, Object> keys)
+        {
+            Object rowIdRaw = keys.get(Column.RowId.toString());
+            if (rowIdRaw != null)
+            {
+                Integer rowId = (Integer) ConvertUtils.convert(rowIdRaw.toString(), Integer.class);
+                return new TableSelector(getQueryTable(), new SimpleFilter(FieldKey.fromParts(Column.RowId), rowId), null).getMap();
+            }
+            return null;
+        }
+
+        @Override
+        protected Map<String, Object> insertRow(User user, Container container, Map<String, Object> row)
+        {
+            throw new UnsupportedOperationException();
+        }
+
+        @Override
+        protected Map<String, Object> updateRow(User user, Container container, Map<String, Object> row, @NotNull Map<String, Object> oldRow) throws ValidationException, QueryUpdateServiceException
+        {
+            ExpRunImpl run = getRun(oldRow);
+            if (run != null)
+            {
+                // Don't trust that they're trying to edit a run from the current container
+                if (!run.getContainer().hasPermission(user, UpdatePermission.class))
+                {
+                    throw new UnauthorizedException("You do not have permission to edit a run in " + run.getContainer());
+                }
+
+                try
+                {
+                    StringBuilder sb = new StringBuilder("Run edited.");
+                    for (Map.Entry<String, Object> entry : row.entrySet())
+                    {
+                        // Most fields in the hard table can't be modified, but there are a few
+                        Object value = entry.getValue();
+                        if (entry.getKey().equalsIgnoreCase(Column.Name.toString()))
+                        {
+                            String newName = value == null ? null : (String)ConvertUtils.convert(value.toString(), String.class);
+                            appendPropertyIfChanged(sb, "Name", run.getName(), newName);
+                            run.setName(newName);
+                        }
+                        else if (entry.getKey().equalsIgnoreCase(Column.Comments.toString()))
+                        {
+                            String newComment = value == null ? null : (String)ConvertUtils.convert(value.toString(), String.class);
+                            appendPropertyIfChanged(sb, "Comment", run.getComments(), newComment);
+                            run.setComments(newComment);
+                        }
+                        else if (entry.getKey().equalsIgnoreCase(Column.Flag.toString()))
+                        {
+                            String newFlag = value == null ? null : (String)ConvertUtils.convert(value.toString(), String.class);
+                            appendPropertyIfChanged(sb, "Flag", run.getComment(), newFlag);
+                            run.setComment(user, newFlag);
+                        }
+
+                        // Also check for properties
+                        ColumnInfo col = getQueryTable().getColumn(entry.getKey());
+                        if (col instanceof PropertyColumn)
+                        {
+                            PropertyColumn propColumn = (PropertyColumn)col;
+                            PropertyDescriptor propertyDescriptor = propColumn.getPropertyDescriptor();
+                            Object oldValue = run.getProperty(propertyDescriptor);
+                            if (propertyDescriptor.getPropertyType() == PropertyType.FILE_LINK && (value instanceof MultipartFile || value instanceof SpringAttachmentFile))
+                            {
+                                value = saveFile(container, col.getName(), value, AssayFileWriter.DIR_NAME);
+                            }
+
+                            if (ExperimentalFeatureService.get().isFeatureEnabled(EXPERIMENTAL_RESOLVE_LOOKUPS_BY_VALUE))
+                            {
+                                if (col.getFk() != null && value != null)
+                                {
+                                    try
+                                    {
+                                        value = ConvertUtils.convert(String.valueOf(value), col.getJavaClass());
+                                    }
+                                    catch (ConversionException e)
+                                    {
+                                        ForeignKey fk = col.getFk();
+                                        Object remappedValue = _cache.remap(SchemaKey.fromParts(fk.getLookupSchemaName()), fk.getLookupTableName(), user, container, ContainerFilter.Type.CurrentPlusProjectAndShared, String.valueOf(value));
+                                        if (remappedValue != null)
+                                            value = remappedValue;
+                                    }
+                                }
+                            }
+                            run.setProperty(user, propertyDescriptor, value);
+
+                            Object newValue = value;
+                            TableInfo fkTableInfo = col.getFkTableInfo();
+                            if (fkTableInfo != null)
+                            {
+                                // Do type conversion in case there's a mismatch in the lookup source and target columns
+                                Class<?> keyColumnType = fkTableInfo.getPkColumns().get(0).getJavaClass();
+                                if (newValue != null && !keyColumnType.isAssignableFrom(newValue.getClass()))
+                                {
+                                    newValue = ConvertUtils.convert(newValue.toString(), keyColumnType);
+                                }
+                                if (oldValue != null && !keyColumnType.isAssignableFrom(oldValue.getClass()))
+                                {
+                                    oldValue = ConvertUtils.convert(oldValue.toString(), keyColumnType);
+                                }
+                                Map<String, Object> oldLookupTarget = new TableSelector(fkTableInfo).getMap(oldValue);
+                                if (oldLookupTarget != null)
+                                {
+                                    oldValue = oldLookupTarget.get(fkTableInfo.getTitleColumn());
+                                }
+                                Map<String, Object> newLookupTarget = new TableSelector(fkTableInfo).getMap(newValue);
+                                if (newLookupTarget != null)
+                                {
+                                    newValue = newLookupTarget.get(fkTableInfo.getTitleColumn());
+                                }
+                            }
+                            appendPropertyIfChanged(sb, propertyDescriptor.getNonBlankCaption(), oldValue, newValue);
+                        }
+                    }
+                    run.save(user);
+                    ExperimentServiceImpl.get().auditRunEvent(user, run.getProtocol(), run, null, sb.toString());
+                }
+                catch (ConversionException e)
+                {
+                    throw new ValidationException(e.getMessage());
+                }
+                catch (BatchValidationException e)
+                {
+                    throw new QueryUpdateServiceException(e);
+                }
+            }
+            return getRow(user, container, oldRow);
+        }
+
+        private StringBuilder appendPropertyIfChanged(StringBuilder sb, String label, Object oldValue, Object newValue)
+        {
+            if (!Objects.equals(oldValue, newValue))
+            {
+                sb.append(" ");
+                sb.append(label);
+                sb.append(" changed from ");
+                sb.append(oldValue == null ? "blank" : "'" + oldValue + "'");
+                sb.append(" to ");
+                sb.append(newValue == null ? "blank" : "'" + newValue + "'");
+                sb.append(".");
+            }
+            return sb;
+        }
+
+        private ExpRunImpl getRun(Map<String, Object> row)
+        {
+            Object rowIdRaw = row.get(Column.RowId.toString());
+            if (rowIdRaw != null)
+            {
+                Integer rowId = (Integer) ConvertUtils.convert(rowIdRaw.toString(), Integer.class);
+                if (rowId != null)
+                {
+                    return ExperimentServiceImpl.get().getExpRun(rowId.intValue());
+                }
+            }
+            Object lsidRaw = row.get(Column.LSID.toString());
+            if (lsidRaw != null)
+            {
+                String lsid = lsidRaw.toString();
+                return ExperimentServiceImpl.get().getExpRun(lsid);
+            }
+            return null;
+        }
+
+        @Override
+        protected Map<String, Object> deleteRow(User user, Container container, Map<String, Object> oldRow)
+        {
+            ExpRun run = getRun(oldRow);
+            if (run != null)
+            {
+                run.delete(user);
+            }
+
+            return oldRow;
+        }
+
+        @Override
+        protected int truncateRows(User user, Container c)
+        {
+            final ExperimentServiceImpl svc = ExperimentServiceImpl.get();
+            String sql = "SELECT RowId FROM " + svc.getTinfoExperimentRun() + " WHERE Container = ?";
+            int[] runIds = ArrayUtils.toPrimitive(new SqlSelector(svc.getExpSchema(), sql, c).getArray(Integer.class));
+
+            ExperimentServiceImpl.get().deleteExperimentRunsByRowIds(c, user, runIds);
+            return runIds.length;
+        }
+    }
+}