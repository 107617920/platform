--- conflicted
+++ resolved
@@ -98,11 +98,7 @@
     protected Map<String, ColumnInfo> _columnInfoMap = Collections.emptyMap();
     protected ColumnDescriptor[] _columns;
     private boolean _initialized = false;
-<<<<<<< HEAD
-    protected int _scanAheadLineCount = 10000; // number of lines to scan trying to infer data types
-=======
     protected int _scanAheadLineCount = 7500; // number of lines to scan trying to infer data types
->>>>>>> 8db3dbca
     // CONSIDER: explicit flags for hasHeaders, inferHeaders, skipLines etc.
     protected int _skipLines = -1;      // -1 means infer headers
     private boolean _inferTypes = true;
