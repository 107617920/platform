/*
 * Copyright (c) 2014-2019 LabKey Corporation
 *
 * Licensed under the Apache License, Version 2.0 (the "License");
 * you may not use this file except in compliance with the License.
 * You may obtain a copy of the License at
 *
 *     http://www.apache.org/licenses/LICENSE-2.0
 *
 * Unless required by applicable law or agreed to in writing, software
 * distributed under the License is distributed on an "AS IS" BASIS,
 * WITHOUT WARRANTIES OR CONDITIONS OF ANY KIND, either express or implied.
 * See the License for the specific language governing permissions and
 * limitations under the License.
 */

package org.labkey.api.jsp.taglib;

import org.apache.commons.lang3.StringUtils;
import org.labkey.api.settings.AppProps;
import org.labkey.api.util.CSRFUtil;
import org.labkey.api.util.HtmlString;
import org.labkey.api.util.PageFlowUtil;
import org.labkey.api.util.element.Input;
import org.labkey.api.view.ActionURL;
import org.labkey.api.view.HttpView;
import org.labkey.api.view.ViewContext;

import javax.servlet.jsp.JspException;
import javax.servlet.jsp.JspWriter;
import javax.servlet.jsp.tagext.BodyTagSupport;
import java.io.IOException;

public class FormTag extends BodyTagSupport
{
    private String autoComplete;
    private Boolean isNoValidate;
    private String name;
    private String method="GET";
    private HtmlString action;
    private String enctype;
    private String target;
    private String onsubmit;
    private String style;
    private String _class;
    private String _layout;

    public void setName(String name)
    {
        this.name = name;
    }

    public String getMethod()
    {
        return method;
    }

    public void setMethod(String method)
    {
        this.method = method.toUpperCase();
    }

    public Object getAction()
    {
        return action;
    }

<<<<<<< HEAD
=======
    @Deprecated
    @RemoveIn20_1  // Remove -- unused and not needed
    public void setAction(Object action)
    {
        setAction(null==action ? null : String.valueOf(action));
    }

>>>>>>> 167e6f04
    // Our JSP tag classes expect unencoded parameters (they encode everything at render time), but this method accepts
    // an encoded action for backward compatibility purposes. TODO: Migrate these cases and remove this method.
    @Deprecated
    public void setAction(HtmlString action)
    {
        this.action = action;
    }

    public void setAction(String s)
    {
        if (AppProps.getInstance().getUseContainerRelativeURL() &&
                StringUtils.containsNone(s, "/-") && (StringUtils.endsWith(s, ".view") || StringUtils.endsWith(s, ".post")))
        {
            ViewContext ctx = HttpView.getRootContext();
            if (null != ctx)
                s = ctx.getActionURL().getController() + "-" + s;
        }

        this.action = HtmlString.of(s);
    }

    public void setAction(ActionURL action)
    {
        this.action = null==action ? null : action.getHtmlString();
    }

    public String getEnctype()
    {
        return enctype;
    }

    public void setEnctype(String enctype)
    {
        this.enctype = enctype;
    }

    public String getTarget()
    {
        return target;
    }

    public void setTarget(String target)
    {
        this.target = target;
    }

    public String getOnsubmit()
    {
        return onsubmit;
    }

    public void setOnsubmit(String onsubmit)
    {
        this.onsubmit = onsubmit;
    }

    public String getStyle()
    {
        return style;
    }

    public void setStyle(String style)
    {
        this.style = style;
    }

    public void setClass(String aClass)
    {
        _class = aClass;
    }

    public String getClassName()
    {
        return _class;
    }

    public void setClassName(String aClass)
    {
        _class = aClass;
    }

    public String getLayout()
    {
        return _layout;
    }

    public void setLayout(String layout)
    {
        _layout = layout;
    }

    public void setAutoComplete(String autoComplete)
    {
        this.autoComplete = autoComplete;
    }

    public void setIsNoValidate(Boolean isNoValidate)
    {
        this.isNoValidate = isNoValidate;
    }

    public Boolean isNoValidate()
    {
        return isNoValidate == null ? false : isNoValidate;
    }

    @Override
    public int doStartTag() throws JspException
    {
        // TODO: HtmlString or HTML DOM
        StringBuilder sb = new StringBuilder();
        sb.append("<form");
        if (StringUtils.isNotEmpty(getId()))
            sb.append(" id=\"").append(getId()).append("\"");
        if (StringUtils.isNotEmpty(name))
            sb.append(" name=\"").append(name).append("\"");
        if (StringUtils.isNotEmpty(method))
            sb.append(" method=\"").append(method).append("\"");
        if (null != action)
            sb.append(" action=\"").append(action).append("\"");
        if (StringUtils.isNotEmpty(enctype))
            sb.append(" enctype=\"").append(enctype).append("\"");
        if (StringUtils.isNotEmpty(target))
            sb.append(" target=\"").append(target).append("\"");
        if (StringUtils.isNotEmpty(onsubmit))
            sb.append(" onsubmit=\"").append(onsubmit).append("\"");
        if (StringUtils.isNotEmpty(style))
            sb.append(" style=\"").append(style).append("\"");
        if (StringUtils.isNotEmpty(autoComplete))
            sb.append(" autocomplete=\"").append(autoComplete).append("\"");

        if (isNoValidate())
            sb.append(" novalidate");

        String cls = "";
        if (StringUtils.isNotEmpty(_class))
            cls += " " + _class;
        if (getLayout() != null)
        {
            if (Input.Layout.HORIZONTAL.toString().equalsIgnoreCase(getLayout()))
                cls += " form-horizontal";
            else if (Input.Layout.INLINE.toString().equalsIgnoreCase(getLayout()))
                cls += " form-inline";
        }

        if (StringUtils.isNotEmpty(cls))
            sb.append(" class=\"").append(cls).append("\"");
        sb.append(">");
        try
        {
            JspWriter out = pageContext.getOut();
            out.print(sb.toString());
        }
        catch (IOException e)
        {
            throw new JspException(e);
        }
        return BodyTagSupport.EVAL_BODY_INCLUDE;
    }


    @Override
    public int doEndTag() throws JspException
    {
        try
        {
            JspWriter out = pageContext.getOut();
            String csrf = CSRFUtil.getExpectedToken(pageContext);
            if (StringUtils.equals("POST", method))
            {
                out.print("<input type=\"hidden\" name=\"" + CSRFUtil.csrfName + "\" value=\"" + PageFlowUtil.filter(csrf) + "\">");
            }
            out.print("</form>");
        }
        catch (IOException e)
        {
            throw new JspException(e);
        }
        return BodyTagSupport.EVAL_PAGE;
    }
}<|MERGE_RESOLUTION|>--- conflicted
+++ resolved
@@ -65,16 +65,6 @@
         return action;
     }
 
-<<<<<<< HEAD
-=======
-    @Deprecated
-    @RemoveIn20_1  // Remove -- unused and not needed
-    public void setAction(Object action)
-    {
-        setAction(null==action ? null : String.valueOf(action));
-    }
-
->>>>>>> 167e6f04
     // Our JSP tag classes expect unencoded parameters (they encode everything at render time), but this method accepts
     // an encoded action for backward compatibility purposes. TODO: Migrate these cases and remove this method.
     @Deprecated
